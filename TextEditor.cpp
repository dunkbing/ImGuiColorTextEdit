--- conflicted
+++ resolved
@@ -341,37 +341,23 @@
 		auto& line = mLines.at(lineNo);
 
 		int columnIndex = 0;
+		std::string cumulatedString = "";
+		float columnWidth = 0.0f;
 		float columnX = 0.0f;
 		int delta = 0;
 
-<<<<<<< HEAD
-		while ((size_t)columnIndex < line.size())
-		{
-			float columnWidth = 0.0f;
-=======
 		// First we find the hovered column coord.
 		for (size_t columnIndex = 0; columnIndex < line.size(); ++columnIndex) 
 		{
 			float columnWidth = 0.0f;
 			int delta = 0;
->>>>>>> 9c6f35af
 
 			if (line[columnIndex].mChar == '\t')
 			{
 				float oldX = columnX;
-<<<<<<< HEAD
-				float newColumnX = (1.0f + std::floor((1.0f + columnX) / (float(mTabSize) * spaceSize))) * (float(mTabSize) * spaceSize);
-				columnWidth = newColumnX - oldX;
-				if (mTextStart + columnX + columnWidth * 0.5f > local.x)
-					break;
-				columnX = newColumnX;
-				columnCoord = (columnCoord / mTabSize) * mTabSize + mTabSize;
-				columnIndex++;
-=======
 				columnX = (1.0f + std::floor((1.0f + columnX) / (float(mTabSize) * spaceSize))) * (float(mTabSize) * spaceSize);
 				columnWidth = columnX - oldX;
 				delta = mTabSize - (columnCoord % mTabSize);
->>>>>>> 9c6f35af
 			}
 			else
 			{
@@ -382,8 +368,6 @@
 					buf[i++] = line[columnIndex].mChar;
 				buf[i] = '\0';
 				columnWidth = ImGui::GetFont()->CalcTextSizeA(ImGui::GetFontSize(), FLT_MAX, -1.0f, buf).x;
-				if (mTextStart + columnX + columnWidth * 0.5f > local.x)
-					break;
 				columnX += columnWidth;
 				delta = 1;
 			}
@@ -393,13 +377,10 @@
 			else
 				break;
 		}
-<<<<<<< HEAD
-=======
 
 		// Then we reduce by 1 column coord if cursor is on the left side of the hovered column.
 		//if (aInsertionMode && mTextStart + columnX - columnWidth * 2.0f < local.x)
 		//	columnIndex = std::min((int)line.size() - 1, columnIndex + 1);
->>>>>>> 9c6f35af
 	}
 
 	return SanitizeCoordinates(Coordinates(lineNo, columnCoord));
@@ -947,12 +928,7 @@
 			EnterCharacter('\n', false);
 		else if (!IsReadOnly() && !alt && !ctrl && !super && ImGui::IsKeyPressed(ImGui::GetKeyIndex(ImGuiKey_Tab)))
 			EnterCharacter('\t', shift);
-<<<<<<< HEAD
-
-		if (!IsReadOnly() && !io.InputQueueCharacters.empty())
-=======
 		if (!IsReadOnly() && !io.InputQueueCharacters.empty() && !ctrl && !super)
->>>>>>> 9c6f35af
 		{
 			for (int i = 0; i < io.InputQueueCharacters.Size; i++)
 			{
@@ -987,14 +963,6 @@
 
 			if (tripleClick)
 			{
-<<<<<<< HEAD
-				if (!ctrl)
-				{
-					mState.mCursorPosition = mInteractiveStart = mInteractiveEnd = ScreenPosToCoordinates(ImGui::GetMousePos());
-					mSelectionMode = SelectionMode::Line;
-					SetSelection(mInteractiveStart, mInteractiveEnd, mSelectionMode);
-				}
-=======
 				if (ctrl)
 					mState.AddCursor();
 				else
@@ -1003,7 +971,6 @@
 				mState.mCursors[mState.mCurrentCursor].mCursorPosition = mState.mCursors[mState.mCurrentCursor].mInteractiveStart = mState.mCursors[mState.mCurrentCursor].mInteractiveEnd = ScreenPosToCoordinates(ImGui::GetMousePos());
 				mSelectionMode = SelectionMode::Line;
 				SetSelection(mState.mCursors[mState.mCurrentCursor].mInteractiveStart, mState.mCursors[mState.mCurrentCursor].mInteractiveEnd, mSelectionMode);
->>>>>>> 9c6f35af
 
 				mLastClick = -1.0f;
 			}
@@ -1014,17 +981,6 @@
 
 			else if (doubleClick)
 			{
-<<<<<<< HEAD
-				if (!ctrl)
-				{
-					mState.mCursorPosition = mInteractiveStart = mInteractiveEnd = ScreenPosToCoordinates(ImGui::GetMousePos());
-					if (mSelectionMode == SelectionMode::Line)
-						mSelectionMode = SelectionMode::Normal;
-					else
-						mSelectionMode = SelectionMode::Word;
-					SetSelection(mInteractiveStart, mInteractiveEnd, mSelectionMode);
-				}
-=======
 				if (ctrl)
 					mState.AddCursor();
 				else
@@ -1038,7 +994,6 @@
 				else
 					mSelectionMode = SelectionMode::Word;
 				SetSelection(mState.mCursors[mState.mCurrentCursor].mInteractiveStart, mState.mCursors[mState.mCurrentCursor].mInteractiveEnd, mSelectionMode);
->>>>>>> 9c6f35af
 
 				mLastClick = (float)ImGui::GetTime();
 			}
@@ -1048,10 +1003,6 @@
 			*/
 			else if (click)
 			{
-<<<<<<< HEAD
-				mState.mCursorPosition = mInteractiveStart = mInteractiveEnd = ScreenPosToCoordinates(ImGui::GetMousePos());
-=======
->>>>>>> 9c6f35af
 				if (ctrl)
 					mState.AddCursor();
 				else
@@ -1074,10 +1025,6 @@
 			{
 				mDraggingSelection = true;
 				io.WantCaptureMouse = true;
-<<<<<<< HEAD
-				mState.mCursorPosition = mInteractiveEnd = ScreenPosToCoordinates(ImGui::GetMousePos());
-				SetSelection(mInteractiveStart, mInteractiveEnd, mSelectionMode);
-=======
 				mState.mCursors[mState.mCurrentCursor].mCursorPosition = mState.mCursors[mState.mCurrentCursor].mInteractiveEnd = ScreenPosToCoordinates(ImGui::GetMousePos(), !mOverwrite);
 				SetSelection(mState.mCursors[mState.mCurrentCursor].mInteractiveStart, mState.mCursors[mState.mCurrentCursor].mInteractiveEnd, mSelectionMode);
 			}
@@ -1107,7 +1054,6 @@
 				mState.mCursors[mState.mCurrentCursor].mInteractiveStart = mState.mCursors[mState.mCurrentCursor].mSelectionStart;
 				mState.mCursors[mState.mCurrentCursor].mCursorPosition = newSelection;
 				mState.mCursors[mState.mCurrentCursor].mCursorPositionChanged = oldCursorPosition != newSelection;
->>>>>>> 9c6f35af
 			}
 		}
 	}
