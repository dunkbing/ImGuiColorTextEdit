--- conflicted
+++ resolved
@@ -1,2241 +1,2236 @@
-#include <algorithm>
-#include <chrono>
-#include <string>
-#include <regex>
-#include <cmath>
-
-#include "TextEditor.h"
-
-#define IMGUI_DEFINE_MATH_OPERATORS
-#include "imgui.h" // for imGui::GetCurrentWindow()
-
-// TODO
-// - multiline comments vs single-line: latter is blocking start of a ML
-// - handle unicode/utf
-// - testing
-
-template<class InputIt1, class InputIt2, class BinaryPredicate>
-bool equals(InputIt1 first1, InputIt1 last1,
-	InputIt2 first2, InputIt2 last2, BinaryPredicate p)
-{
-	for (; first1 != last1 && first2 != last2; ++first1, ++first2) 
-	{
-		if (!p(*first1, *first2))
-			return false;
-	}
-	return first1 == last1 && first2 == last2;
-}
-
-TextEditor::TextEditor()
-	: mLineSpacing(1.0f)
-	, mUndoIndex(0)
-	, mTabSize(4)
-	, mOverwrite(false)
-	, mReadOnly(false)
-	, mWithinRender(false)
-	, mScrollToCursor(false)
-	, mTextChanged(false)
-	, mTextStart(20.0f)
-	, mLeftMargin(10)
-	, mColorRangeMin(0)
-	, mColorRangeMax(0)
-	, mSelectionMode(SelectionMode::Normal)
-	, mCheckMultilineComments(true)
-{
-	SetPalette(GetDarkPalette());
-	SetLanguageDefinition(LanguageDefinition::HLSL());
-	mLines.push_back(Line());
-}
-
-
-TextEditor::~TextEditor()
-{
-}
-
-void TextEditor::SetLanguageDefinition(const LanguageDefinition & aLanguageDef)
-{
-	mLanguageDefinition = aLanguageDef;
-	mRegexList.clear();
-
-	for (auto& r : mLanguageDefinition.mTokenRegexStrings)
-		mRegexList.push_back(std::make_pair(std::regex(r.first, std::regex_constants::optimize), r.second));
-}
-
-void TextEditor::SetPalette(const Palette & aValue)
-{
-	mPalette = aValue;
-}
-
-int TextEditor::AppendBuffer(std::string& aBuffer, char chr, int aIndex)
-{
-	if (chr != '\t')
-	{
-		aBuffer.push_back(chr);
-		return aIndex + 1;
-	}
-	else
-	{
-		//auto num = mTabSize - aIndex % mTabSize;
-		//for (int j = num; j > 0; --j)
-		//	aBuffer.push_back(' ');
-		//return aIndex + num;
-		return aIndex;
-	}
-}
-
-std::string TextEditor::GetText(const Coordinates & aStart, const Coordinates & aEnd) const
-{
-	std::string result;
-
-	int prevLineNo = aStart.mLine;
-	for (auto it = aStart; it <= aEnd; Advance(it))
-	{
-		if (prevLineNo != it.mLine && it.mLine < (int) mLines.size())
-			result.push_back('\n');
-
-		if (it == aEnd)
-			break;
-
-		prevLineNo = it.mLine;
-		const auto& line = mLines[it.mLine];
-		if (!line.empty() && it.mColumn < (int)line.size())
-			result.push_back(line[it.mColumn].mChar);
-	}
-
-	return result;
-}
-
-TextEditor::Coordinates TextEditor::GetActualCursorCoordinates() const
-{
-	return SanitizeCoordinates(mState.mCursorPosition);
-}
-
-TextEditor::Coordinates TextEditor::SanitizeCoordinates(const Coordinates & aValue) const
-{
-	auto line = aValue.mLine;
-	auto column = aValue.mColumn;
-
-	if (line >= (int)mLines.size())
-	{
-		if (mLines.empty())
-		{
-			line = 0;
-			column = 0;
-		}
-		else
-		{
-			line = (int)mLines.size() - 1;
-			column = (int)mLines[line].size();
-		}
-	}
-	else
-	{
-		column = mLines.empty() ? 0 : std::min((int)mLines[line].size(), aValue.mColumn);
-	}
-
-	return Coordinates(line, column);
-}
-
-void TextEditor::Advance(Coordinates & aCoordinates) const
-{
-	if (aCoordinates.mLine < (int)mLines.size())
-	{
-		auto& line = mLines[aCoordinates.mLine];
-
-		if (aCoordinates.mColumn + 1 < (int)line.size())
-			++aCoordinates.mColumn;
-		else
-		{
-			++aCoordinates.mLine;
-			aCoordinates.mColumn = 0;
-		}
-	}
-}
-
-void TextEditor::DeleteRange(const Coordinates & aStart, const Coordinates & aEnd)
-{
-	assert(aEnd >= aStart);
-	assert(!mReadOnly);
-
-	if (aEnd == aStart)
-		return;
-
-	if (aStart.mLine == aEnd.mLine)
-	{
-		auto& line = mLines[aStart.mLine];
-		if (aEnd.mColumn >= (int)line.size())
-			line.erase(line.begin() + aStart.mColumn, line.end());
-		else
-			line.erase(line.begin() + aStart.mColumn, line.begin() + aEnd.mColumn);
-	}
-	else
-	{
-		auto& firstLine = mLines[aStart.mLine];
-		auto& lastLine = mLines[aEnd.mLine];
-
-		firstLine.erase(firstLine.begin() + aStart.mColumn, firstLine.end());
-		lastLine.erase(lastLine.begin(), lastLine.begin() + aEnd.mColumn);
-
-		if (aStart.mLine < aEnd.mLine)
-			firstLine.insert(firstLine.end(), lastLine.begin(), lastLine.end());
-
-		if (aStart.mLine < aEnd.mLine)
-			RemoveLine(aStart.mLine + 1, aEnd.mLine + 1);
-	}
-
-	mTextChanged = true;
-}
-
-int TextEditor::InsertTextAt(Coordinates& /* inout */ aWhere, const char * aValue)
-{
-	assert(!mReadOnly);
-
-	int totalLines = 0;
-	auto chr = *aValue;
-	while (chr != '\0')
-	{
-		assert(!mLines.empty());
-
-		if (chr == '\r')
-		{
-			// skip
-		}
-		else if (chr == '\n')
-		{
-			if (aWhere.mColumn < (int)mLines[aWhere.mLine].size())
-			{
-				auto& newLine = InsertLine(aWhere.mLine + 1);
-				auto& line = mLines[aWhere.mLine];
-				newLine.insert(newLine.begin(), line.begin() + aWhere.mColumn, line.end());
-				line.erase(line.begin() + aWhere.mColumn, line.end());
-			}
-			else
-			{
-				InsertLine(aWhere.mLine + 1);
-			}
-			++aWhere.mLine;
-			aWhere.mColumn = 0;
-			++totalLines;
-		}
-		else
-		{
-			auto& line = mLines[aWhere.mLine];
-			line.insert(line.begin() + aWhere.mColumn, Glyph(chr, PaletteIndex::Default));
-			++aWhere.mColumn;
-		}
-		chr = *(++aValue);
-
-		mTextChanged = true;
-	}
-
-	return totalLines;
-}
-
-void TextEditor::AddUndo(UndoRecord& aValue)
-{
-	assert(!mReadOnly);
-
-	mUndoBuffer.resize(mUndoIndex + 1);
-	mUndoBuffer.back() = aValue;
-	++mUndoIndex;
-}
-
-TextEditor::Coordinates TextEditor::ScreenPosToCoordinates(const ImVec2& aPosition) const
-{
-	ImVec2 origin = ImGui::GetCursorScreenPos();
-	ImVec2 local(aPosition.x - origin.x, aPosition.y - origin.y);
-
-	int lineNo = std::max(0, (int)floor(local.y / mCharAdvance.y));
-
-	/*
-		Compute columnCoord according to text size
-	*/
-
-	int 		columnCoord 			= 0;
-	float       columnWidth             = 0.0f;
-	std::string cumulatedString			= "";
-	float 		cumulatedStringWidth[2] = {0.0f, 0.0f}; //( [0] is the lastest, [1] is the previous. I use that trick to check where cursor is exactly (important for tabs)
-
-	if (lineNo >= 0 && lineNo < (int)mLines.size())
-	{
-		auto&       line                    = mLines.at(lineNo);
-		
-		// First we find the hovered column coord.
-		while ( mTextStart + cumulatedStringWidth[0] < local.x &&
-			    columnCoord < line.size())
-		{		
-			cumulatedStringWidth[1] = cumulatedStringWidth[0]; 
-			cumulatedString += line[columnCoord].mChar;
-			cumulatedStringWidth[0] = ImGui::CalcTextSize(cumulatedString.c_str()).x ;
-			columnWidth = (cumulatedStringWidth[0] - cumulatedStringWidth[1]);
-			columnCoord++;
-		}
-
-		// Then we reduce by 1 column coord if cursor is on the left side of the hovered column.
-		if( mTextStart + cumulatedStringWidth[0] - columnWidth / 2.0f > local.x)
-			columnCoord = std::max(0, --columnCoord);
-	}
-
-	return SanitizeCoordinates(Coordinates(lineNo, columnCoord));
-}
-
-TextEditor::Coordinates TextEditor::FindWordStart(const Coordinates & aFrom) const
-{
-	Coordinates at = aFrom;
-	if (at.mLine >= (int)mLines.size())
-		return at;
-
-	auto& line = mLines[at.mLine];
-
-	if (at.mColumn >= (int)line.size())
-		return at;
-
-	auto cstart = (PaletteIndex)line[at.mColumn].mColorIndex;
-	while (at.mColumn > 0)
-	{
-		if (cstart != (PaletteIndex)line[at.mColumn - 1].mColorIndex)
-			break;
-		--at.mColumn;
-	}
-	return at;
-}
-
-TextEditor::Coordinates TextEditor::FindWordEnd(const Coordinates & aFrom) const
-{
-	Coordinates at = aFrom;
-	if (at.mLine >= (int)mLines.size())
-		return at;
-
-	auto& line = mLines[at.mLine];
-
-	if (at.mColumn >= (int)line.size())
-		return at;
-
-	auto cstart = (PaletteIndex)line[at.mColumn].mColorIndex;
-	while (at.mColumn < (int)line.size())
-	{
-		if (cstart != (PaletteIndex)line[at.mColumn].mColorIndex)
-			break;
-		++at.mColumn;
-	}
-	return at;
-}
-
-bool TextEditor::IsOnWordBoundary(const Coordinates & aAt) const
-{
-	if (aAt.mLine >= (int)mLines.size() || aAt.mColumn == 0)
-		return true;
-
-	auto& line = mLines[aAt.mLine];
-	if (aAt.mColumn >= (int)line.size())
-		return true;
-
-	return line[aAt.mColumn].mColorIndex != line[aAt.mColumn - 1].mColorIndex;
-}
-
-void TextEditor::RemoveLine(int aStart, int aEnd)
-{
-	assert(!mReadOnly);
-	assert(aEnd >= aStart);
-	assert(mLines.size() > aEnd - aStart);
-	
-	ErrorMarkers etmp;
-	for (auto& i : mErrorMarkers)
-	{
-		ErrorMarkers::value_type e(i.first >= aStart ? i.first - 1 : i.first, i.second);
-		if (e.first >= aStart && e.first <= aEnd)
-			continue;
-		etmp.insert(e);
-	}
-	mErrorMarkers = std::move(etmp);
-
-	Breakpoints btmp;
-	for (auto i : mBreakpoints)
-	{
-		if (i >= aStart && i <= aEnd)
-			continue;
-		btmp.insert(i >= aStart ? i - 1 : i);
-	}
-	mBreakpoints = std::move(btmp);
-
-	mLines.erase(mLines.begin() + aStart, mLines.begin() + aEnd);
-	assert(!mLines.empty());
-
-	mTextChanged = true;
-}
-
-void TextEditor::RemoveLine(int aIndex)
-{
-	assert(!mReadOnly);
-	assert(mLines.size() > 1);
-
-	ErrorMarkers etmp;
-	for (auto& i : mErrorMarkers)
-	{
-		ErrorMarkers::value_type e(i.first > aIndex ? i.first - 1 : i.first, i.second);
-		if (e.first == aIndex)
-			continue;
-		etmp.insert(e);
-	}
-	mErrorMarkers = std::move(etmp);
-
-	Breakpoints btmp;
-	for (auto i : mBreakpoints)
-	{
-		if (i == aIndex)
-			continue;
-		btmp.insert(i >= aIndex ? i - 1 : i);
-	}
-	mBreakpoints = std::move(btmp);
-
-	mLines.erase(mLines.begin() + aIndex);
-	assert(!mLines.empty());
-
-	mTextChanged = true;
-}
-
-TextEditor::Line& TextEditor::InsertLine(int aIndex)
-{
-	assert(!mReadOnly);
-
-	auto& result = *mLines.insert(mLines.begin() + aIndex, Line());
-
-	ErrorMarkers etmp;
-	for (auto& i : mErrorMarkers)
-		etmp.insert(ErrorMarkers::value_type(i.first >= aIndex ? i.first + 1 : i.first, i.second));
-	mErrorMarkers = std::move(etmp);
-
-	Breakpoints btmp;
-	for (auto i : mBreakpoints)
-		btmp.insert(i >= aIndex ? i + 1 : i);
-	mBreakpoints = std::move(btmp);
-
-	return result;
-}
-
-std::string TextEditor::GetWordUnderCursor() const
-{
-	auto c = GetCursorPosition();
-	return GetWordAt(c);
-}
-
-std::string TextEditor::GetWordAt(const Coordinates & aCoords) const
-{
-	auto start = FindWordStart(aCoords);
-	auto end = FindWordEnd(aCoords);
-
-	std::string r;
-
-	for (auto it = start; it < end; Advance(it))
-		r.push_back(mLines[it.mLine][it.mColumn].mChar);
-
-	return r;
-}
-
-void TextEditor::Render(const char* aTitle, const ImVec2& aSize, bool aBorder)
-{
-	mWithinRender = true;
-	mTextChanged = false;
-	mCursorPositionChanged = false;
-
-	ImGui::PushStyleColor(ImGuiCol_ChildWindowBg, ImGui::ColorConvertU32ToFloat4(mPalette[(int)PaletteIndex::Background]));
-	ImGui::PushStyleVar(ImGuiStyleVar_ItemSpacing, ImVec2(0.0f, 0.0f));
-	ImGui::BeginChild(aTitle, aSize, aBorder, ImGuiWindowFlags_HorizontalScrollbar | ImGuiWindowFlags_AlwaysHorizontalScrollbar | ImGuiWindowFlags_NoMove);
-
-	/* Compute mCharAdvance regarding to scaled font size (Ctrl + mouse wheel)*/
-	const float fontSize = ImGui::CalcTextSize("#").x;
-	mCharAdvance = ImVec2(fontSize , ImGui::GetTextLineHeightWithSpacing() * mLineSpacing);	
-
-	/*
-		Keyboard inputs
-	*/
-
-	ImGui::PushAllowKeyboardFocus(true);
-	ImGuiIO& io = ImGui::GetIO();
-	auto shift = io.KeyShift;
-	auto ctrl = io.ConfigMacOSXBehaviors ? io.KeySuper : io.KeyCtrl;
-	auto alt = io.ConfigMacOSXBehaviors ? io.KeyCtrl : io.KeyAlt;
-
-	if (ImGui::IsWindowFocused())
-	{
-		if (ImGui::IsWindowHovered())
-			ImGui::SetMouseCursor(ImGuiMouseCursor_TextInput);
-		//ImGui::CaptureKeyboardFromApp(true);
-
-		io.WantCaptureKeyboard = true;
-		io.WantTextInput = true;
-
-		if (!IsReadOnly() && ctrl && !shift && !alt && ImGui::IsKeyPressed('Z'))
-			Undo();
-		else if (!IsReadOnly() && !ctrl && !shift && alt && ImGui::IsKeyPressed(ImGui::GetKeyIndex(ImGuiKey_Backspace)))
-			Undo();
-		else if (!IsReadOnly() && ctrl && !shift && !alt && ImGui::IsKeyPressed('Y'))
-			Redo();
-		else if (!ctrl && !alt && ImGui::IsKeyPressed(ImGui::GetKeyIndex(ImGuiKey_UpArrow)))
-			MoveUp(1, shift);
-		else if (!ctrl && !alt && ImGui::IsKeyPressed(ImGui::GetKeyIndex(ImGuiKey_DownArrow)))
-			MoveDown(1, shift);
-		else if (!alt && ImGui::IsKeyPressed(ImGui::GetKeyIndex(ImGuiKey_LeftArrow)))
-			MoveLeft(1, shift, ctrl);
-		else if (!alt && ImGui::IsKeyPressed(ImGui::GetKeyIndex(ImGuiKey_RightArrow)))
-			MoveRight(1, shift, ctrl);
-		else if (!alt && ImGui::IsKeyPressed(ImGui::GetKeyIndex(ImGuiKey_PageUp)))
-			MoveUp(GetPageSize() - 4, shift);
-		else if (!alt && ImGui::IsKeyPressed(ImGui::GetKeyIndex(ImGuiKey_PageDown)))
-			MoveDown(GetPageSize() - 4, shift);
-		else if (!alt && ctrl && ImGui::IsKeyPressed(ImGui::GetKeyIndex(ImGuiKey_Home)))
-			MoveTop(shift);
-		else if (ctrl && !alt && ImGui::IsKeyPressed(ImGui::GetKeyIndex(ImGuiKey_End)))
-			MoveBottom(shift);
-		else if (!ctrl && !alt && ImGui::IsKeyPressed(ImGui::GetKeyIndex(ImGuiKey_Home)))
-			MoveHome(shift);
-		else if (!ctrl && !alt && ImGui::IsKeyPressed(ImGui::GetKeyIndex(ImGuiKey_End)))
-			MoveEnd(shift);
-		else if (!IsReadOnly() && !ctrl && !shift && !alt && ImGui::IsKeyPressed(ImGui::GetKeyIndex(ImGuiKey_Delete)))
-			Delete();
-		else if (!IsReadOnly() && !ctrl && !shift && !alt && ImGui::IsKeyPressed(ImGui::GetKeyIndex(ImGuiKey_Backspace)))
-			BackSpace();
-		else if (!ctrl && !shift && !alt && ImGui::IsKeyPressed(45))
-			mOverwrite ^= true;
-		else if (ctrl && !shift && !alt && ImGui::IsKeyPressed(45))
-			Copy();
-		else if (ctrl && !shift && !alt && ImGui::IsKeyPressed('C'))
-			Copy();
-		else if (!IsReadOnly() && !ctrl && shift && !alt && ImGui::IsKeyPressed(45))
-			Paste();
-		else if (!IsReadOnly() && ctrl && !shift && !alt && ImGui::IsKeyPressed('V'))
-			Paste();
-		else if (ctrl && !shift && !alt && ImGui::IsKeyPressed('X'))
-			Cut();
-		else if (!ctrl && shift && !alt && ImGui::IsKeyPressed(ImGui::GetKeyIndex(ImGuiKey_Delete)))
-			Cut();
-		else if (ctrl && !shift && !alt && ImGui::IsKeyPressed(ImGui::GetKeyIndex(ImGuiKey_A)))
-			SelectAll();
-		else if (!IsReadOnly() && !ctrl && !shift && !alt && ImGui::IsKeyPressed(ImGui::GetKeyIndex(ImGuiKey_Enter)) )
-			EnterCharacter('\n');
-		else if (!IsReadOnly() && !ctrl && !alt)
-		{
-			for (size_t i = 0; i < sizeof(io.InputCharacters) / sizeof(io.InputCharacters[0]); i++)
-			{
-				auto c = (unsigned char)io.InputCharacters[i];
-				if (c != 0)
-				{
-					if (isprint(c) || isspace(c))
-					{
-						EnterCharacter((char)c);
-					}
-				}
-			}
-		}
-	}
-
-	/*
-		Mouse inputs
-	*/
-
-	if (ImGui::IsWindowHovered())
-	{
-		static float lastClick = -1.0f;
-		if (!shift && !alt)
-		{
-			auto click       = ImGui::IsMouseClicked(0);
-			auto doubleClick = ImGui::IsMouseDoubleClicked(0);
-			auto t           = ImGui::GetTime();
-			auto tripleClick = click && !doubleClick && t - lastClick < io.MouseDoubleClickTime;
-
-			/*
-				Left mouse button triple click
-			*/
-
-			if (tripleClick)
-			{
-				if (!ctrl)
-				{
-					mState.mCursorPosition = mInteractiveStart = mInteractiveEnd = SanitizeCoordinates(ScreenPosToCoordinates(ImGui::GetMousePos()));
-					mSelectionMode = SelectionMode::Line;
-					SetSelection(mInteractiveStart, mInteractiveEnd, mSelectionMode);
-				}
-
-				lastClick = -1.0f;
-			}
-
-			/*
-				Left mouse button double click
-			*/
-
-			else if (doubleClick)
-			{
-				if (!ctrl)
-				{
-					mState.mCursorPosition = mInteractiveStart = mInteractiveEnd = SanitizeCoordinates(ScreenPosToCoordinates(ImGui::GetMousePos()));
-					if (mSelectionMode == SelectionMode::Line)
-						mSelectionMode = SelectionMode::Normal;
-					else
-						mSelectionMode = SelectionMode::Word;
-					SetSelection(mInteractiveStart, mInteractiveEnd, mSelectionMode);
-				}
-
-				lastClick = (float)ImGui::GetTime();
-			}
-
-			/*
-				Left mouse button click
-			*/
-
-			else if (click)
-			{
-				mState.mCursorPosition = mInteractiveStart = mInteractiveEnd = SanitizeCoordinates(ScreenPosToCoordinates(ImGui::GetMousePos()));
-				if (ctrl)
-					mSelectionMode = SelectionMode::Word;
-				else
-					mSelectionMode = SelectionMode::Normal;
-				SetSelection(mInteractiveStart, mInteractiveEnd, mSelectionMode);
-
-				lastClick = (float)ImGui::GetTime();
-			}
-			// Mouse left button dragging (=> update selection)
-			else if (ImGui::IsMouseDragging(0) && ImGui::IsMouseDown(0))
-			{
-				io.WantCaptureMouse = true;
-				mState.mCursorPosition = mInteractiveEnd = SanitizeCoordinates(ScreenPosToCoordinates(ImGui::GetMousePos()));
-				SetSelection(mInteractiveStart, mInteractiveEnd, mSelectionMode);
-			}
-		}
-	}
-
-	ColorizeInternal();
-
-	static std::string buffer;
-	auto contentSize = ImGui::GetWindowContentRegionMax();
-	auto drawList = ImGui::GetWindowDrawList();
-	float longest(mTextStart);
-
-	ImVec2 cursorScreenPos = ImGui::GetCursorScreenPos();
-	auto scrollX = ImGui::GetScrollX();
-	auto scrollY = ImGui::GetScrollY();
-
-	auto lineNo = (int)floor(scrollY / mCharAdvance.y);
-	auto globalLineMax = (int)mLines.size();
-	auto lineMax = std::max(0, std::min((int)mLines.size() - 1, lineNo + (int)floor((scrollY + contentSize.y) / mCharAdvance.y)));
-
-	// Deduce mTextStart by evaluating mLines size (global lineMax) plus two spaces as text width
-	char buf[16];
-	snprintf(buf, 16, " %d ", globalLineMax);
-	mTextStart = ImGui::CalcTextSize(buf).x + mLeftMargin;
-
-	if (!mLines.empty())
-	{
-		auto fontScale = ImGui::GetFontSize() / ImGui::GetFont()->FontSize;
-		float spaceSize = ImGui::CalcTextSize(" ").x + 1.0f * fontScale;
-
-		while (lineNo <= lineMax)
-		{
-			ImVec2 lineStartScreenPos = ImVec2(cursorScreenPos.x, cursorScreenPos.y + lineNo * mCharAdvance.y);
-			ImVec2 textScreenPos = ImVec2(lineStartScreenPos.x + mTextStart, lineStartScreenPos.y);
-
-			auto& line = mLines[lineNo];
-			longest = std::max(mTextStart + TextDistanceToLineStart(Coordinates(lineNo, (int) line.size())), longest);
-			auto columnNo = 0;
-			Coordinates lineStartCoord(lineNo, 0);
-			Coordinates lineEndCoord(lineNo, (int)line.size());
-
-			/*
-				Draw Selected area 
-			*/
-
-			float sstart = -1.0f;
-			float ssend = -1.0f;
-
-			assert(mState.mSelectionStart <= mState.mSelectionEnd);
-			if (mState.mSelectionStart <= lineEndCoord)
-				sstart = mState.mSelectionStart > lineStartCoord ? TextDistanceToLineStart(mState.mSelectionStart) : 0.0f;
-			if (mState.mSelectionEnd > lineStartCoord)
-				ssend = TextDistanceToLineStart(mState.mSelectionEnd < lineEndCoord ? mState.mSelectionEnd : lineEndCoord);
-
-			if (mState.mSelectionEnd.mLine > lineNo)
-				ssend += mCharAdvance.x;
-
-			if (sstart != -1 && ssend != -1 && sstart < ssend)
-			{
-				ImVec2 vstart(lineStartScreenPos.x + mTextStart + sstart, lineStartScreenPos.y);
-				ImVec2 vend(lineStartScreenPos.x + mTextStart + ssend, lineStartScreenPos.y + mCharAdvance.y);
-				drawList->AddRectFilled(vstart, vend, mPalette[(int)PaletteIndex::Selection]);
-			}
-
-			/*
-				Draw break point
-			*/
-
-			auto start = ImVec2(lineStartScreenPos.x + scrollX, lineStartScreenPos.y);
-
-			if (mBreakpoints.find(lineNo + 1) != mBreakpoints.end())
-			{
-				auto end = ImVec2(lineStartScreenPos.x + contentSize.x + 2.0f * scrollX, lineStartScreenPos.y + mCharAdvance.y);
-				drawList->AddRectFilled(start, end, mPalette[(int)PaletteIndex::Breakpoint]);
-			}
-
-			/*
-				Draw error marker
-			*/
-
-			auto errorIt = mErrorMarkers.find(lineNo + 1);
-			if (errorIt != mErrorMarkers.end())
-			{
-				auto end = ImVec2(lineStartScreenPos.x + contentSize.x + 2.0f * scrollX, lineStartScreenPos.y + mCharAdvance.y);
-				drawList->AddRectFilled(start, end, mPalette[(int)PaletteIndex::ErrorMarker]);
-
-				if (ImGui::IsMouseHoveringRect(lineStartScreenPos, end))
-				{
-					ImGui::BeginTooltip();
-					ImGui::PushStyleColor(ImGuiCol_Text, ImVec4(1.0f, 0.2f, 0.2f, 1.0f));
-					ImGui::Text("Error at line %d:", errorIt->first);
-					ImGui::PopStyleColor();
-					ImGui::Separator();
-					ImGui::PushStyleColor(ImGuiCol_Text, ImVec4(1.0f, 1.0f, 0.2f, 1.0f));
-					ImGui::Text("%s", errorIt->second.c_str());
-					ImGui::PopStyleColor();
-					ImGui::EndTooltip();
-				}
-			}
-
-			/*
-				Draw line number (right aligned)
-			*/
-
-			snprintf(buf, 16, "%d  ", lineNo + 1);
-			auto lineNoWidth = ImGui::CalcTextSize(buf).x;
-			drawList->AddText(ImVec2(lineStartScreenPos.x + mTextStart - lineNoWidth, lineStartScreenPos.y), mPalette[(int)PaletteIndex::LineNumber], buf);
-
-			/*
-				Highlight the current line (where the cursor is).
-			*/
-
-			if (mState.mCursorPosition.mLine == lineNo)
-			{
-				auto focused = ImGui::IsWindowFocused();
-
-				if (!HasSelection())
-				{
-					auto end = ImVec2(start.x + contentSize.x + scrollX, start.y + mCharAdvance.y);
-					drawList->AddRectFilled(start, end, mPalette[(int)(focused ? PaletteIndex::CurrentLineFill : PaletteIndex::CurrentLineFillInactive)]);
-					drawList->AddRect(start, end, mPalette[(int)PaletteIndex::CurrentLineEdge], 1.0f);
-				}
-
-				float cx = TextDistanceToLineStart(mState.mCursorPosition);
-
-				if (focused)
-				{
-					static auto timeStart = std::chrono::system_clock::now();
-					auto timeEnd = std::chrono::system_clock::now();
-					auto diff = timeEnd - timeStart;
-					auto elapsed = std::chrono::duration_cast<std::chrono::milliseconds>(diff).count();
-					if (elapsed > 400)
-					{
-						ImVec2 cstart(textScreenPos.x + cx, lineStartScreenPos.y);
-						ImVec2 cend(textScreenPos.x + cx + (mOverwrite ? mCharAdvance.x : 1.0f), lineStartScreenPos.y + mCharAdvance.y);
-						drawList->AddRectFilled(cstart, cend, mPalette[(int)PaletteIndex::Cursor]);
-						if (elapsed > 800)
-							timeStart = timeEnd;
-					}
-				}
-			}
-
-			/*
-				Draw Text
-			*/
-
-			auto prevColor = line.empty() ? PaletteIndex::Default : (line[0].mMultiLineComment ? PaletteIndex::MultiLineComment : line[0].mColorIndex);
-			ImVec2 bufferOffset;	
-
-			for (auto& glyph : line)
-			{
-				auto color = glyph.mMultiLineComment ? PaletteIndex::MultiLineComment : glyph.mColorIndex;
-
-				if ((color != prevColor || glyph.mChar == '\t') && !buffer.empty())
-				{
-					const ImVec2 newOffset(textScreenPos.x + bufferOffset.x, textScreenPos.y + bufferOffset.y);
-					drawList->AddText(newOffset, mPalette[(uint8_t)prevColor], buffer.c_str());
-					auto textSize = ImGui::CalcTextSize(buffer.c_str());
-					bufferOffset.x += textSize.x + 1.0f * fontScale;
-					buffer.clear();
-				}
-				prevColor = color;
-
-				if (glyph.mChar == '\t')
-					bufferOffset.x = (1.0f * fontScale + std::floor((1.0f + bufferOffset.x)) / (float(mTabSize) * spaceSize)) * (float(mTabSize) * spaceSize);
-				else
-					AppendBuffer(buffer, glyph.mChar, 0);
-				++columnNo;
-			}
-
-			if (!buffer.empty())
-			{
-				const ImVec2 newOffset(textScreenPos.x + bufferOffset.x, textScreenPos.y + bufferOffset.y);
-				drawList->AddText(newOffset, mPalette[(uint8_t)prevColor], buffer.c_str());
-				buffer.clear();
-			}
-
-			++lineNo;
-		}
-		
-		if (ImGui::IsMousePosValid())
-		{
-			auto id = GetWordAt(ScreenPosToCoordinates(ImGui::GetMousePos()));
-			if (!id.empty())
-			{
-				auto it = mLanguageDefinition.mIdentifiers.find(id);
-				if (it != mLanguageDefinition.mIdentifiers.end())
-				{
-					ImGui::BeginTooltip();
-					ImGui::TextUnformatted(it->second.mDeclaration.c_str());
-					ImGui::EndTooltip();
-				}
-				else
-				{
-					auto pi = mLanguageDefinition.mPreprocIdentifiers.find(id);
-					if (pi != mLanguageDefinition.mPreprocIdentifiers.end())
-					{
-						ImGui::BeginTooltip();
-						ImGui::TextUnformatted(pi->second.mDeclaration.c_str());
-						ImGui::EndTooltip();
-					}
-				}
-			}
-		}
-	}
-
-
-	ImGui::Dummy(ImVec2((longest + 2), mLines.size() * mCharAdvance.y));
-
-	if (mScrollToCursor)
-	{
-		EnsureCursorVisible();
-		ImGui::SetWindowFocus();
-		mScrollToCursor = false;
-	}
-
-	ImGui::PopAllowKeyboardFocus();
-	ImGui::EndChild();
-	ImGui::PopStyleVar();
-	ImGui::PopStyleColor();
-
-	mWithinRender = false;
-}
-
-void TextEditor::SetText(const std::string & aText)
-{
-	mLines.clear();
-	mLines.push_back(Line());
-	for (auto chr : aText)
-<<<<<<< HEAD
-	{
-		if (chr == '\n')
-=======
-	{
-		if (chr == '\r')
-		{
-			// ignore the carriage return character
-		}
-		else if (chr == '\n')
->>>>>>> 8cd5bcd3
-			mLines.push_back(Line());
-		else
-		{
-			mLines.back().push_back(Glyph(chr, PaletteIndex::Default));
-		}
-
-		mTextChanged = true;
-	}
-
-	mUndoBuffer.clear();
-
-	Colorize();
-}
-
-void TextEditor::EnterCharacter(Char aChar)
-{
-	assert(!mReadOnly);
-
-	UndoRecord u;
-
-	u.mBefore = mState;
-
-	if (HasSelection())
-	{
-		u.mRemoved = GetSelectedText();
-		u.mRemovedStart = mState.mSelectionStart;
-		u.mRemovedEnd = mState.mSelectionEnd;
-		DeleteSelection();
-	}
-
-	auto coord = GetActualCursorCoordinates();
-	u.mAddedStart = coord;
-
-	assert(!mLines.empty());
-
-	if (aChar == '\n')
-	{
-		InsertLine(coord.mLine + 1);
-		auto& line = mLines[coord.mLine];
-		auto& newLine = mLines[coord.mLine + 1];
-		newLine.insert(newLine.begin(), line.begin() + coord.mColumn, line.end());
-		line.erase(line.begin() + coord.mColumn, line.begin() + line.size());
-		SetCursorPosition(Coordinates(coord.mLine + 1, 0));
-	}
-	else
-	{
-		auto& line = mLines[coord.mLine];
-		if (mOverwrite && (int)line.size() > coord.mColumn)
-			line[coord.mColumn] = Glyph(aChar, PaletteIndex::Default);
-		else
-			line.insert(line.begin() + coord.mColumn, Glyph(aChar, PaletteIndex::Default));
-		SetCursorPosition(Coordinates(coord.mLine, coord.mColumn + 1));
-	}
-
-	mTextChanged = true;
-
-	u.mAdded = aChar;
-	u.mAddedEnd = GetActualCursorCoordinates();
-	u.mAfter = mState;
-
-	AddUndo(u);
-
-	Colorize(coord.mLine - 1, 3);
-	EnsureCursorVisible();
-}
-
-void TextEditor::SetReadOnly(bool aValue)
-{
-	mReadOnly = aValue;
-}
-
-void TextEditor::SetCursorPosition(const Coordinates & aPosition)
-{
-	if (mState.mCursorPosition != aPosition)
-	{
-		mState.mCursorPosition = aPosition;
-		mCursorPositionChanged = true;
-		EnsureCursorVisible();
-	}
-}
-
-void TextEditor::SetSelectionStart(const Coordinates & aPosition)
-{
-	mState.mSelectionStart = SanitizeCoordinates(aPosition);
-	if (mState.mSelectionStart > mState.mSelectionEnd)
-		std::swap(mState.mSelectionStart, mState.mSelectionEnd);
-}
-
-void TextEditor::SetSelectionEnd(const Coordinates & aPosition)
-{
-	mState.mSelectionEnd = SanitizeCoordinates(aPosition);
-	if (mState.mSelectionStart > mState.mSelectionEnd)
-		std::swap(mState.mSelectionStart, mState.mSelectionEnd);
-}
-
-void TextEditor::SetSelection(const Coordinates & aStart, const Coordinates & aEnd, SelectionMode aMode)
-{
-	auto oldSelStart = mState.mSelectionStart;
-	auto oldSelEnd   = mState.mSelectionEnd;
-
-	mState.mSelectionStart = SanitizeCoordinates(aStart);
-	mState.mSelectionEnd = SanitizeCoordinates(aEnd);
-	if (aStart > aEnd)
-		std::swap(mState.mSelectionStart, mState.mSelectionEnd);
-
-	switch (aMode)
-	{
-	case TextEditor::SelectionMode::Normal:
-		break;
-	case TextEditor::SelectionMode::Word:
-	{
-		mState.mSelectionStart = FindWordStart(mState.mSelectionStart);
-		if (!IsOnWordBoundary(mState.mSelectionEnd))
-			mState.mSelectionEnd = FindWordEnd(FindWordStart(mState.mSelectionEnd));
-		break;
-	}
-	case TextEditor::SelectionMode::Line:
-	{
-		const auto lineNo = mState.mSelectionEnd.mLine;
-		const auto lineSize = lineNo < mLines.size() ? mLines[lineNo].size() : 0;
-		mState.mSelectionStart = Coordinates(mState.mSelectionStart.mLine, 0);
-		mState.mSelectionEnd = Coordinates(lineNo, (int) lineSize);
-		break;
-	}
-	default:
-		break;
-	}
-
-	if (mState.mSelectionStart != oldSelStart ||
-		mState.mSelectionEnd != oldSelEnd)
-		mCursorPositionChanged = true;
-}
-
-void TextEditor::InsertText(const std::string & aValue)
-{
-	InsertText(aValue.c_str());
-}
-
-void TextEditor::InsertText(const char * aValue)
-{
-	if (aValue == nullptr)
-		return;
-
-	auto pos = GetActualCursorCoordinates();
-	auto start = std::min(pos, mState.mSelectionStart);
-	int totalLines = pos.mLine - start.mLine;
-
-	totalLines += InsertTextAt(pos, aValue);
-
-	SetSelection(pos, pos);
-	SetCursorPosition(pos);
-	Colorize(start.mLine - 1, totalLines + 2);
-}
-
-void TextEditor::DeleteSelection()
-{
-	assert(mState.mSelectionEnd >= mState.mSelectionStart);
-
-	if (mState.mSelectionEnd == mState.mSelectionStart)
-		return;
-
-	DeleteRange(mState.mSelectionStart, mState.mSelectionEnd);
-
-	SetSelection(mState.mSelectionStart, mState.mSelectionStart);
-	SetCursorPosition(mState.mSelectionStart);
-	Colorize(mState.mSelectionStart.mLine, 1);
-}
-
-void TextEditor::MoveUp(int aAmount, bool aSelect)
-{
-	auto oldPos = mState.mCursorPosition;
-	mState.mCursorPosition.mLine = std::max(0, mState.mCursorPosition.mLine - aAmount);
-	if (oldPos != mState.mCursorPosition)
-	{
-		if (aSelect)
-		{
-			if (oldPos == mInteractiveStart)
-				mInteractiveStart = mState.mCursorPosition;
-			else if (oldPos == mInteractiveEnd)
-				mInteractiveEnd = mState.mCursorPosition;
-			else
-			{
-				mInteractiveStart = mState.mCursorPosition;
-				mInteractiveEnd = oldPos;
-			}
-		}
-		else
-			mInteractiveStart = mInteractiveEnd = mState.mCursorPosition;
-		SetSelection(mInteractiveStart, mInteractiveEnd);
-
-		EnsureCursorVisible();
-	}
-}
-
-void TextEditor::MoveDown(int aAmount, bool aSelect)
-{
-	assert(mState.mCursorPosition.mColumn >= 0);
-	auto oldPos = mState.mCursorPosition;
-	mState.mCursorPosition.mLine = std::max(0, std::min((int)mLines.size() - 1, mState.mCursorPosition.mLine + aAmount));
-
-	if (mState.mCursorPosition != oldPos)
-	{
-		if (aSelect)
-		{
-			if (oldPos == mInteractiveEnd)
-				mInteractiveEnd = mState.mCursorPosition;
-			else if (oldPos == mInteractiveStart)
-				mInteractiveStart = mState.mCursorPosition;
-			else
-			{
-				mInteractiveStart = oldPos;
-				mInteractiveEnd = mState.mCursorPosition;
-			}
-		}
-		else
-			mInteractiveStart = mInteractiveEnd = mState.mCursorPosition;
-		SetSelection(mInteractiveStart, mInteractiveEnd);
-
-		EnsureCursorVisible();
-	}
-}
-
-void TextEditor::MoveLeft(int aAmount, bool aSelect, bool aWordMode)
-{
-	if (mLines.empty())
-		return;
-
-	auto oldPos = mState.mCursorPosition;
-	mState.mCursorPosition = GetActualCursorCoordinates();
-
-	while (aAmount-- > 0)
-	{
-		if (mState.mCursorPosition.mColumn == 0)
-		{
-			if (mState.mCursorPosition.mLine > 0)
-			{
-				--mState.mCursorPosition.mLine;
-				mState.mCursorPosition.mColumn = (int)mLines[mState.mCursorPosition.mLine].size();
-			}
-		}
-		else
-		{
-			mState.mCursorPosition.mColumn = std::max(0, mState.mCursorPosition.mColumn - 1);
-			if (aWordMode)
-				mState.mCursorPosition = FindWordStart(mState.mCursorPosition);
-		}
-	}
-
-	assert(mState.mCursorPosition.mColumn >= 0);
-	if (aSelect)
-	{
-		if (oldPos == mInteractiveStart)
-			mInteractiveStart = mState.mCursorPosition;
-		else if (oldPos == mInteractiveEnd)
-			mInteractiveEnd = mState.mCursorPosition;
-		else
-		{
-			mInteractiveStart = mState.mCursorPosition;
-			mInteractiveEnd = oldPos;
-		}
-	}
-	else
-		mInteractiveStart = mInteractiveEnd = mState.mCursorPosition;
-	SetSelection(mInteractiveStart, mInteractiveEnd, aSelect && aWordMode ? SelectionMode::Word : SelectionMode::Normal);
-
-	EnsureCursorVisible();
-}
-
-void TextEditor::MoveRight(int aAmount, bool aSelect, bool aWordMode)
-{
-	auto oldPos = mState.mCursorPosition;
-
-	if (mLines.empty())
-		return;
-
-	while (aAmount-- > 0)
-	{
-		auto& line = mLines[mState.mCursorPosition.mLine];
-		if (mState.mCursorPosition.mColumn >= (int)line.size())
-		{
-			if (mState.mCursorPosition.mLine < (int)mLines.size() - 1)
-			{
-				mState.mCursorPosition.mLine = std::max(0, std::min((int)mLines.size() - 1, mState.mCursorPosition.mLine + 1));
-				mState.mCursorPosition.mColumn = 0;
-			}
-		}
-		else
-		{
-			mState.mCursorPosition.mColumn = std::max(0, std::min((int)line.size(), mState.mCursorPosition.mColumn + 1));
-			if (aWordMode)
-				mState.mCursorPosition = FindWordEnd(mState.mCursorPosition);
-		}
-	}
-
-	if (aSelect)
-	{
-		if (oldPos == mInteractiveEnd)
-			mInteractiveEnd = SanitizeCoordinates(mState.mCursorPosition);
-		else if (oldPos == mInteractiveStart)
-			mInteractiveStart = mState.mCursorPosition;
-		else
-		{
-			mInteractiveStart = oldPos;
-			mInteractiveEnd = mState.mCursorPosition;
-		}
-	}
-	else
-		mInteractiveStart = mInteractiveEnd = mState.mCursorPosition;
-	SetSelection(mInteractiveStart, mInteractiveEnd, aSelect && aWordMode ? SelectionMode::Word : SelectionMode::Normal);
-
-	EnsureCursorVisible();
-}
-
-void TextEditor::MoveTop(bool aSelect)
-{
-	auto oldPos = mState.mCursorPosition;
-	SetCursorPosition(Coordinates(0, 0));
-
-	if (mState.mCursorPosition != oldPos)
-	{
-		if (aSelect)
-		{
-			mInteractiveEnd = oldPos;
-			mInteractiveStart = mState.mCursorPosition;
-		}
-		else
-			mInteractiveStart = mInteractiveEnd = mState.mCursorPosition;
-		SetSelection(mInteractiveStart, mInteractiveEnd);
-	}
-}
-
-void TextEditor::TextEditor::MoveBottom(bool aSelect)
-{
-	auto oldPos = GetCursorPosition();
-	auto newPos = Coordinates((int)mLines.size() - 1, 0);
-	SetCursorPosition(newPos);
-	if (aSelect)
-	{
-		mInteractiveStart = oldPos;
-		mInteractiveEnd = newPos;
-	}
-	else
-		mInteractiveStart = mInteractiveEnd = newPos;
-	SetSelection(mInteractiveStart, mInteractiveEnd);
-}
-
-void TextEditor::MoveHome(bool aSelect)
-{
-	auto oldPos = mState.mCursorPosition;
-	SetCursorPosition(Coordinates(mState.mCursorPosition.mLine, 0));
-
-	if (mState.mCursorPosition != oldPos)
-	{
-		if (aSelect)
-		{
-			if (oldPos == mInteractiveStart)
-				mInteractiveStart = mState.mCursorPosition;
-			else if (oldPos == mInteractiveEnd)
-				mInteractiveEnd = mState.mCursorPosition;
-			else
-			{
-				mInteractiveStart = mState.mCursorPosition;
-				mInteractiveEnd = oldPos;
-			}
-		}
-		else
-			mInteractiveStart = mInteractiveEnd = mState.mCursorPosition;
-		SetSelection(mInteractiveStart, mInteractiveEnd);
-	}
-}
-
-void TextEditor::MoveEnd(bool aSelect)
-{
-	auto oldPos = mState.mCursorPosition;
-	SetCursorPosition(Coordinates(mState.mCursorPosition.mLine, (int)mLines[oldPos.mLine].size()));
-
-	if (mState.mCursorPosition != oldPos)
-	{
-		if (aSelect)
-		{
-			if (oldPos == mInteractiveEnd)
-				mInteractiveEnd = mState.mCursorPosition;
-			else if (oldPos == mInteractiveStart)
-				mInteractiveStart = mState.mCursorPosition;
-			else
-			{
-				mInteractiveStart = oldPos;
-				mInteractiveEnd = mState.mCursorPosition;
-			}
-		}
-		else
-			mInteractiveStart = mInteractiveEnd = mState.mCursorPosition;
-		SetSelection(mInteractiveStart, mInteractiveEnd);
-	}
-}
-
-void TextEditor::Delete()
-{
-	assert(!mReadOnly);
-
-	if (mLines.empty())
-		return;
-
-	UndoRecord u;
-	u.mBefore = mState;
-
-	if (HasSelection())
-	{
-		u.mRemoved = GetSelectedText();
-		u.mRemovedStart = mState.mSelectionStart;
-		u.mRemovedEnd = mState.mSelectionEnd;
-
-		DeleteSelection();
-	}
-	else
-	{
-		auto pos = GetActualCursorCoordinates();
-		SetCursorPosition(pos);
-		auto& line = mLines[pos.mLine];
-
-		if (pos.mColumn == (int)line.size())
-		{
-			if (pos.mLine == (int)mLines.size() - 1)
-				return;
-
-			u.mRemoved = '\n';
-			u.mRemovedStart = u.mRemovedEnd = GetActualCursorCoordinates();
-			Advance(u.mRemovedEnd);
-
-			auto& nextLine = mLines[pos.mLine + 1];
-			line.insert(line.end(), nextLine.begin(), nextLine.end());
-			RemoveLine(pos.mLine + 1);
-		}
-		else
-		{
-			u.mRemoved = line[pos.mColumn].mChar;
-			u.mRemovedStart = u.mRemovedEnd = GetActualCursorCoordinates();
-			u.mRemovedEnd.mColumn++;
-
-			line.erase(line.begin() + pos.mColumn);
-		}
-
-		mTextChanged = true;
-
-		Colorize(pos.mLine, 1);
-	}
-
-	u.mAfter = mState;
-	AddUndo(u);
-}
-
-void TextEditor::BackSpace()
-{
-	assert(!mReadOnly);
-
-	if (mLines.empty())
-		return;
-
-
-	UndoRecord u;
-	u.mBefore = mState;
-
-	if (HasSelection())
-	{
-		u.mRemoved = GetSelectedText();
-		u.mRemovedStart = mState.mSelectionStart;
-		u.mRemovedEnd = mState.mSelectionEnd;
-
-		DeleteSelection();
-	}
-	else
-	{
-		auto pos = GetActualCursorCoordinates();
-		SetCursorPosition(pos);
-
-		if (mState.mCursorPosition.mColumn == 0)
-		{
-			if (mState.mCursorPosition.mLine == 0)
-				return;
-
-			u.mRemoved = '\n';
-			u.mRemovedStart = u.mRemovedEnd = GetActualCursorCoordinates();
-			Advance(u.mRemovedEnd);
-
-			auto& line = mLines[mState.mCursorPosition.mLine];
-			auto& prevLine = mLines[mState.mCursorPosition.mLine - 1];
-			auto prevSize = (int)prevLine.size();
-			prevLine.insert(prevLine.end(), line.begin(), line.end());
-			RemoveLine(mState.mCursorPosition.mLine);
-			--mState.mCursorPosition.mLine;
-			mState.mCursorPosition.mColumn = prevSize;
-		}
-		else
-		{
-			auto& line = mLines[mState.mCursorPosition.mLine];
-
-			u.mRemoved = line[pos.mColumn - 1].mChar;
-			u.mRemovedStart = u.mRemovedEnd = GetActualCursorCoordinates();
-			--u.mRemovedStart.mColumn;
-
-			--mState.mCursorPosition.mColumn;
-			if (mState.mCursorPosition.mColumn < (int)line.size())
-				line.erase(line.begin() + mState.mCursorPosition.mColumn);
-		}
-
-		mTextChanged = true;
-
-		EnsureCursorVisible();
-		Colorize(mState.mCursorPosition.mLine, 1);
-	}
-
-	u.mAfter = mState;
-	AddUndo(u);
-}
-
-void TextEditor::SelectWordUnderCursor()
-{
-	auto c = GetCursorPosition();
-	SetSelection(FindWordStart(c), FindWordEnd(c));
-}
-
-void TextEditor::SelectAll()
-{
-	SetSelection(Coordinates(0, 0), Coordinates((int)mLines.size(), 0));
-}
-
-bool TextEditor::HasSelection() const
-{
-	return mState.mSelectionEnd > mState.mSelectionStart;
-}
-
-void TextEditor::Copy()
-{
-	if (HasSelection())
-	{
-		ImGui::SetClipboardText(GetSelectedText().c_str());
-	}
-	else
-	{
-		if (!mLines.empty())
-		{
-			std::string str;
-			auto& line = mLines[GetActualCursorCoordinates().mLine];
-			for (auto& g : line)
-				str.push_back(g.mChar);
-			ImGui::SetClipboardText(str.c_str());
-		}
-	}
-}
-
-void TextEditor::Cut()
-{
-	if (IsReadOnly())
-	{
-		Copy();
-	}
-	else
-	{
-		if (HasSelection())
-		{
-			UndoRecord u;
-			u.mBefore = mState;
-			u.mRemoved = GetSelectedText();
-			u.mRemovedStart = mState.mSelectionStart;
-			u.mRemovedEnd = mState.mSelectionEnd;
-
-			Copy();
-			DeleteSelection();
-
-			u.mAfter = mState;
-			AddUndo(u);
-		}
-	}
-}
-
-void TextEditor::Paste()
-{
-	auto clipText = ImGui::GetClipboardText();
-	if (clipText != nullptr && strlen(clipText) > 0)
-	{
-		UndoRecord u;
-		u.mBefore = mState;
-
-		if (HasSelection())
-		{
-			u.mRemoved = GetSelectedText();
-			u.mRemovedStart = mState.mSelectionStart;
-			u.mRemovedEnd = mState.mSelectionEnd;
-			DeleteSelection();
-		}
-
-		u.mAdded = clipText;
-		u.mAddedStart = GetActualCursorCoordinates();
-
-		InsertText(clipText);
-
-		u.mAddedEnd = GetActualCursorCoordinates();
-		u.mAfter = mState;
-		AddUndo(u);
-	}
-}
-
-bool TextEditor::CanUndo() const
-{
-	return mUndoIndex > 0;
-}
-
-bool TextEditor::CanRedo() const
-{
-	return mUndoIndex < (int)mUndoBuffer.size();
-}
-
-void TextEditor::Undo(int aSteps)
-{
-	while (CanUndo() && aSteps-- > 0)
-		mUndoBuffer[--mUndoIndex].Undo(this);
-}
-
-void TextEditor::Redo(int aSteps)
-{
-	while (CanRedo() && aSteps-- > 0)
-		mUndoBuffer[mUndoIndex++].Redo(this);
-}
-
-const TextEditor::Palette & TextEditor::GetDarkPalette()
-{
-	static Palette p = { {
-		0xffffffff,	// None
-		0xffd69c56,	// Keyword	
-		0xff00ff00,	// Number
-		0xff7070e0,	// String
-		0xff70a0e0, // Char literal
-		0xffffffff, // Punctuation
-		0xff409090,	// Preprocessor
-		0xffaaaaaa, // Identifier
-		0xff9bc64d, // Known identifier
-		0xffc040a0, // Preproc identifier
-		0xff206020, // Comment (single line)
-		0xff406020, // Comment (multi line)
-		0xff101010, // Background
-		0xffe0e0e0, // Cursor
-		0x80a06020, // Selection
-		0x800020ff, // ErrorMarker
-		0x40f08000, // Breakpoint
-		0xff707000, // Line number
-		0x40000000, // Current line fill
-		0x40808080, // Current line fill (inactive)
-		0x40a0a0a0, // Current line edge
-	} };
-	return p;
-}
-
-const TextEditor::Palette & TextEditor::GetLightPalette()
-{
-	static Palette p = { {
-		0xff000000,	// None
-		0xffff0c06,	// Keyword	
-		0xff008000,	// Number
-		0xff2020a0,	// String
-		0xff304070, // Char literal
-		0xff000000, // Punctuation
-		0xff409090,	// Preprocessor
-		0xff404040, // Identifier
-		0xff606010, // Known identifier
-		0xffc040a0, // Preproc identifier
-		0xff205020, // Comment (single line)
-		0xff405020, // Comment (multi line)
-		0xffffffff, // Background
-		0xff000000, // Cursor
-		0x80600000, // Selection
-		0xa00010ff, // ErrorMarker
-		0x80f08000, // Breakpoint
-		0xff505000, // Line number
-		0x40000000, // Current line fill
-		0x40808080, // Current line fill (inactive)
-		0x40000000, // Current line edge
-	} };
-	return p;
-}
-
-const TextEditor::Palette & TextEditor::GetRetroBluePalette()
-{
-	static Palette p = { {
-		0xff00ffff,	// None
-		0xffffff00,	// Keyword	
-		0xff00ff00,	// Number
-		0xff808000,	// String
-		0xff808000, // Char literal
-		0xffffffff, // Punctuation
-		0xff008000,	// Preprocessor
-		0xff00ffff, // Identifier
-		0xffffffff, // Known identifier
-		0xffff00ff, // Preproc identifier
-		0xff808080, // Comment (single line)
-		0xff404040, // Comment (multi line)
-		0xff800000, // Background
-		0xff0080ff, // Cursor
-		0x80ffff00, // Selection
-		0xa00000ff, // ErrorMarker
-		0x80ff8000, // Breakpoint
-		0xff808000, // Line number
-		0x40000000, // Current line fill
-		0x40808080, // Current line fill (inactive)
-		0x40000000, // Current line edge
-	} };
-	return p;
-}
-
-
-std::string TextEditor::GetText() const
-{
-	return GetText(Coordinates(), Coordinates((int)mLines.size(), 0));
-}
-
-std::string TextEditor::GetSelectedText() const
-{
-	return GetText(mState.mSelectionStart, mState.mSelectionEnd);
-}
-
-std::string TextEditor::GetCurrentLineText()const
-{
-	auto lineLength = (int) mLines[mState.mCursorPosition.mLine].size();
-	return GetText(Coordinates(mState.mCursorPosition.mLine, 0), Coordinates(mState.mCursorPosition.mLine, lineLength));
-}
-
-void TextEditor::ProcessInputs()
-{
-}
-
-void TextEditor::Colorize(int aFromLine, int aLines)
-{
-	int toLine = aLines == -1 ? (int)mLines.size() : std::min((int)mLines.size(), aFromLine + aLines);
-	mColorRangeMin = std::min(mColorRangeMin, aFromLine);
-	mColorRangeMax = std::max(mColorRangeMax, toLine);
-	mColorRangeMin = std::max(0, mColorRangeMin);
-	mColorRangeMax = std::max(mColorRangeMin, mColorRangeMax);
-	mCheckMultilineComments = true;
-}
-
-void TextEditor::ColorizeRange(int aFromLine, int aToLine)
-{
-	if (mLines.empty() || aFromLine >= aToLine)
-		return;
-
-	std::string buffer;
-	int endLine = std::max(0, std::min((int)mLines.size(), aToLine));
-	for (int i = aFromLine; i < endLine; ++i)
-	{
-		bool preproc = false;
-		auto& line = mLines[i];
-		buffer.clear();
-		for (auto g : mLines[i])
-		{
-			buffer.push_back(g.mChar);
-			g.mColorIndex = PaletteIndex::Default;
-		}
-
-		std::match_results<std::string::const_iterator> results;
-		auto last = buffer.cend();
-		for (auto first = buffer.cbegin(); first != last; ++first)
-		{
-			for (auto& p : mRegexList)
-			{
-				if (std::regex_search<std::string::const_iterator>(first, last, results, p.first, std::regex_constants::match_continuous))
-				{
-					auto v = *results.begin();
-					auto start = v.first - buffer.begin();
-					auto end = v.second - buffer.begin();
-					auto id = buffer.substr(start, end - start);
-					auto color = p.second;
-					if (color == PaletteIndex::Identifier)
-					{
-						if (!mLanguageDefinition.mCaseSensitive)
-							std::transform(id.begin(), id.end(), id.begin(), ::toupper);
-
-						if (!preproc)
-						{
-							if (mLanguageDefinition.mKeywords.find(id) != mLanguageDefinition.mKeywords.end())
-								color = PaletteIndex::Keyword;
-							else if (mLanguageDefinition.mIdentifiers.find(id) != mLanguageDefinition.mIdentifiers.end())
-								color = PaletteIndex::KnownIdentifier;
-							else if (mLanguageDefinition.mPreprocIdentifiers.find(id) != mLanguageDefinition.mPreprocIdentifiers.end())
-								color = PaletteIndex::PreprocIdentifier;
-						}
-						else
-						{
-							if (mLanguageDefinition.mPreprocIdentifiers.find(id) != mLanguageDefinition.mPreprocIdentifiers.end())
-								color = PaletteIndex::PreprocIdentifier;
-							else
-								color = PaletteIndex::Identifier;
-						}
-					}
-					else if (color == PaletteIndex::Preprocessor)
-					{
-						preproc = true;
-					}
-					for (int j = (int)start; j < (int)end; ++j)
-						line[j].mColorIndex = color;
-					first += end - start - 1;
-					break;
-				}
-			}
-		}
-	}
-}
-
-void TextEditor::ColorizeInternal()
-{
-	if (mLines.empty())
-		return;
-	
-	if (mCheckMultilineComments)
-	{
-		auto end = Coordinates((int)mLines.size(), 0);
-		auto commentStart = end;
-		auto withinString = false;
-		for (auto i = Coordinates(0, 0); i < end; Advance(i))
-		{
-			auto& line = mLines[i.mLine];
-			if (!line.empty())
-			{
-				auto g = line[i.mColumn];
-				auto c = g.mChar;
-
-				bool inComment = commentStart <= i;
-
-				if (withinString)
-				{
-					line[i.mColumn].mMultiLineComment = inComment;
-
-					if (c == '\"')
-					{
-						if (i.mColumn + 1 < (int)line.size() && line[i.mColumn + 1].mChar == '\"')
-						{
-							Advance(i);
-							if (i.mColumn < (int)line.size())
-								line[i.mColumn].mMultiLineComment = inComment;
-						}
-						else
-							withinString = false;
-					}
-					else if (c == '\\')
-					{
-						Advance(i);
-						if (i.mColumn < (int)line.size())
-							line[i.mColumn].mMultiLineComment = inComment;
-					}
-				}
-				else
-				{
-					if (c == '\"')
-					{
-						withinString = true;
-						line[i.mColumn].mMultiLineComment = inComment;
-					}
-					else
-					{
-						auto pred = [](const char& a, const Glyph& b) { return a == b.mChar; };
-						auto from = line.begin() + i.mColumn;
-						auto& startStr = mLanguageDefinition.mCommentStart;
-						if (i.mColumn + startStr.size() <= line.size() &&
-							equals(startStr.begin(), startStr.end(), from, from + startStr.size(), pred))
-							commentStart = i;
-
-						inComment = commentStart <= i;
-
-						line[i.mColumn].mMultiLineComment = inComment;
-						
-						auto& endStr = mLanguageDefinition.mCommentEnd;
-						if (i.mColumn + 1 >= (int)endStr.size() &&
-							equals(endStr.begin(), endStr.end(), from + 1 - endStr.size(), from + 1, pred))
-							commentStart = end;
-					}
-				}
-			}
-		}
-		mCheckMultilineComments = false;
-		return;
-	}
-
-	if (mColorRangeMin < mColorRangeMax)
-	{
-		int to = std::min(mColorRangeMin + 10, mColorRangeMax);
-		ColorizeRange(mColorRangeMin, to);
-		mColorRangeMin = to;
-
-		if (mColorRangeMax == mColorRangeMin)
-		{
-			mColorRangeMin = std::numeric_limits<int>::max();
-			mColorRangeMax = 0;
-		}
-		return;
-	}
-}
-
-float TextEditor::TextDistanceToLineStart(const Coordinates& aFrom) const
-{
-	auto& line = mLines[aFrom.mLine];
-	float distance = 0.0f;
-	auto fontScale = ImGui::GetFontSize() / ImGui::GetFont()->FontSize;
-	float spaceSize = ImGui::CalcTextSize(" ").x + 1.0f * fontScale;
-	for (size_t it = 0u; it < line.size() && it < (unsigned)aFrom.mColumn; ++it)
-	{
-		if (line[it].mChar == '\t')
-		{
-			distance = (1.0f * fontScale + std::floor((1.0f + distance)) / (float(mTabSize) * spaceSize)) * (float(mTabSize) * spaceSize);
-		}
-		else
-		{
-			char tempCString[2];
- 			tempCString[0] = line[it].mChar;
-			tempCString[1] = '\0';
-			distance += ImGui::CalcTextSize(tempCString).x + 1.0f * fontScale;
-		}
-	}
-
-	return distance;
-}
-
-void TextEditor::EnsureCursorVisible()
-{
-	if (!mWithinRender)
-	{
-		mScrollToCursor = true;
-		return;
-	}
-
-	float scrollX = ImGui::GetScrollX();
-	float scrollY = ImGui::GetScrollY();
-
-	auto height = ImGui::GetWindowHeight();
-	auto width = ImGui::GetWindowWidth();
-
-	auto top = 1 + (int)ceil(scrollY / mCharAdvance.y);
-	auto bottom = (int)ceil((scrollY + height) / mCharAdvance.y);
-
-	auto left = (int)ceil(scrollX / mCharAdvance.x);
-	auto right = (int)ceil((scrollX + width) / mCharAdvance.x);
-
-	auto pos = GetActualCursorCoordinates();
-	auto len = TextDistanceToLineStart(pos);
-
-	if (pos.mLine < top)
-		ImGui::SetScrollY(std::max(0.0f, (pos.mLine - 1) * mCharAdvance.y));
-	if (pos.mLine > bottom - 4)
-		ImGui::SetScrollY(std::max(0.0f, (pos.mLine + 4) * mCharAdvance.y - height));
-	if (len + mTextStart < left + 4)
-		ImGui::SetScrollX(std::max(0.0f, len + mTextStart - 4));
-	if (len + mTextStart > right - 4)
-		ImGui::SetScrollX(std::max(0.0f, len + mTextStart + 4 - width));
-}
-
-int TextEditor::GetPageSize() const
-{
-	auto height = ImGui::GetWindowHeight() - 20.0f;
-	return (int)floor(height / mCharAdvance.y);
-}
-
-TextEditor::UndoRecord::UndoRecord(
-	const std::string& aAdded,
-	const TextEditor::Coordinates aAddedStart,
-	const TextEditor::Coordinates aAddedEnd,
-	const std::string& aRemoved,
-	const TextEditor::Coordinates aRemovedStart,
-	const TextEditor::Coordinates aRemovedEnd,
-	TextEditor::EditorState& aBefore,
-	TextEditor::EditorState& aAfter)
-	: mAdded(aAdded)
-	, mAddedStart(aAddedStart)
-	, mAddedEnd(aAddedEnd)
-	, mRemoved(aRemoved)
-	, mRemovedStart(aRemovedStart)
-	, mRemovedEnd(aRemovedEnd)
-	, mBefore(aBefore)
-	, mAfter(aAfter)
-{
-	assert(mAddedStart <= mAddedEnd);
-	assert(mRemovedStart <= mRemovedEnd);
-}
-
-void TextEditor::UndoRecord::Undo(TextEditor * aEditor)
-{
-	if (!mAdded.empty())
-	{
-		aEditor->DeleteRange(mAddedStart, mAddedEnd);
-		aEditor->Colorize(mAddedStart.mLine - 1, mAddedEnd.mLine - mAddedStart.mLine + 2);
-	}
-
-	if (!mRemoved.empty())
-	{
-		auto start = mRemovedStart;
-		aEditor->InsertTextAt(start, mRemoved.c_str());
-		aEditor->Colorize(mRemovedStart.mLine - 1, mRemovedEnd.mLine - mRemovedStart.mLine + 2);
-	}
-
-	aEditor->mState = mBefore;
-	aEditor->EnsureCursorVisible();
-
-}
-
-void TextEditor::UndoRecord::Redo(TextEditor * aEditor)
-{
-	if (!mRemoved.empty())
-	{
-		aEditor->DeleteRange(mRemovedStart, mRemovedEnd);
-		aEditor->Colorize(mRemovedStart.mLine - 1, mRemovedEnd.mLine - mRemovedStart.mLine + 1);
-	}
-
-	if (!mAdded.empty())
-	{
-		auto start = mAddedStart;
-		aEditor->InsertTextAt(start, mAdded.c_str());
-		aEditor->Colorize(mAddedStart.mLine - 1, mAddedEnd.mLine - mAddedStart.mLine + 1);
-	}
-
-	aEditor->mState = mAfter;
-	aEditor->EnsureCursorVisible();
-}
-
-TextEditor::LanguageDefinition TextEditor::LanguageDefinition::CPlusPlus()
-{
-	static bool inited = false;
-	static LanguageDefinition langDef;
-	if (!inited)
-	{
-		static const char* const cppKeywords[] = {
-			"alignas", "alignof", "and", "and_eq", "asm", "atomic_cancel", "atomic_commit", "atomic_noexcept", "auto", "bitand", "bitor", "bool", "break", "case", "catch", "char", "char16_t", "char32_t", "class",
-			"compl", "concept", "const", "constexpr", "const_cast", "continue", "decltype", "default", "delete", "do", "double", "dynamic_cast", "else", "enum", "explicit", "export", "extern", "false", "float",
-			"for", "friend", "goto", "if", "import", "inline", "int", "long", "module", "mutable", "namespace", "new", "noexcept", "not", "not_eq", "nullptr", "operator", "or", "or_eq", "private", "protected", "public",
-			"register", "reinterpret_cast", "requires", "return", "short", "signed", "sizeof", "static", "static_assert", "static_cast", "struct", "switch", "synchronized", "template", "this", "thread_local",
-			"throw", "true", "try", "typedef", "typeid", "typename", "union", "unsigned", "using", "virtual", "void", "volatile", "wchar_t", "while", "xor", "xor_eq"
-		};
-		for (auto& k : cppKeywords)
-			langDef.mKeywords.insert(k);
-
-		static const char* const identifiers[] = {
-			"abort", "abs", "acos", "asin", "atan", "atexit", "atof", "atoi", "atol", "ceil", "clock", "cosh", "ctime", "div", "exit", "fabs", "floor", "fmod", "getchar", "getenv", "isalnum", "isalpha", "isdigit", "isgraph",
-			"ispunct", "isspace", "isupper", "kbhit", "log10", "log2", "log", "memcmp", "modf", "pow", "printf", "sprintf", "snprintf", "putchar", "putenv", "puts", "rand", "remove", "rename", "sinh", "sqrt", "srand", "strcat", "strcmp", "strerror", "time", "tolower", "toupper",
-			"std", "string", "vector", "map", "unordered_map", "set", "unordered_set", "min", "max"
-		};
-		for (auto& k : identifiers)
-		{
-			Identifier id;
-			id.mDeclaration = "Built-in function";
-			langDef.mIdentifiers.insert(std::make_pair(std::string(k), id));
-		}
-
-		langDef.mTokenRegexStrings.push_back(std::make_pair<std::string, PaletteIndex>("//.*", PaletteIndex::Comment));
-		langDef.mTokenRegexStrings.push_back(std::make_pair<std::string, PaletteIndex>("[ \\t]*#[ \\t]*[a-zA-Z_]+", PaletteIndex::Preprocessor));
-		langDef.mTokenRegexStrings.push_back(std::make_pair<std::string, PaletteIndex>("L?\\\"(\\\\.|[^\\\"])*\\\"", PaletteIndex::String));
-		langDef.mTokenRegexStrings.push_back(std::make_pair<std::string, PaletteIndex>("\\'\\\\?[^\\']\\'", PaletteIndex::CharLiteral));
-		langDef.mTokenRegexStrings.push_back(std::make_pair<std::string, PaletteIndex>("0[xX][0-9a-fA-F]+[uU]?[lL]?[lL]?", PaletteIndex::Number));
-		langDef.mTokenRegexStrings.push_back(std::make_pair<std::string, PaletteIndex>("[+-]?([0-9]+([.][0-9]*)?|[.][0-9]+)([eE][+-]?[0-9]+)?[fF]?", PaletteIndex::Number));
-		langDef.mTokenRegexStrings.push_back(std::make_pair<std::string, PaletteIndex>("0[0-7]+[Uu]?[lL]?[lL]?", PaletteIndex::Number));
-		langDef.mTokenRegexStrings.push_back(std::make_pair<std::string, PaletteIndex>("[+-]?[0-9]+[Uu]?[lL]?[lL]?", PaletteIndex::Number));
-		langDef.mTokenRegexStrings.push_back(std::make_pair<std::string, PaletteIndex>("[a-zA-Z_][a-zA-Z0-9_]*", PaletteIndex::Identifier));
-		langDef.mTokenRegexStrings.push_back(std::make_pair<std::string, PaletteIndex>("[\\[\\]\\{\\}\\!\\%\\^\\&\\*\\(\\)\\-\\+\\=\\~\\|\\<\\>\\?\\/\\;\\,\\.]", PaletteIndex::Punctuation));
-
-		langDef.mCommentStart = "/*";
-		langDef.mCommentEnd = "*/";
-
-		langDef.mCaseSensitive = true;
-
-		langDef.mName = "C++";
-
-		inited = true;
-	}
-	return langDef;
-}
-
-TextEditor::LanguageDefinition TextEditor::LanguageDefinition::HLSL()
-{
-	static bool inited = false;
-	static LanguageDefinition langDef;
-	if (!inited)
-	{
-		static const char* const keywords[] = {
-			"AppendStructuredBuffer", "asm", "asm_fragment", "BlendState", "bool", "break", "Buffer", "ByteAddressBuffer", "case", "cbuffer", "centroid", "class", "column_major", "compile", "compile_fragment",
-			"CompileShader", "const", "continue", "ComputeShader", "ConsumeStructuredBuffer", "default", "DepthStencilState", "DepthStencilView", "discard", "do", "double", "DomainShader", "dword", "else",
-			"export", "extern", "false", "float", "for", "fxgroup", "GeometryShader", "groupshared", "half", "Hullshader", "if", "in", "inline", "inout", "InputPatch", "int", "interface", "line", "lineadj",
-			"linear", "LineStream", "matrix", "min16float", "min10float", "min16int", "min12int", "min16uint", "namespace", "nointerpolation", "noperspective", "NULL", "out", "OutputPatch", "packoffset",
-			"pass", "pixelfragment", "PixelShader", "point", "PointStream", "precise", "RasterizerState", "RenderTargetView", "return", "register", "row_major", "RWBuffer", "RWByteAddressBuffer", "RWStructuredBuffer",
-			"RWTexture1D", "RWTexture1DArray", "RWTexture2D", "RWTexture2DArray", "RWTexture3D", "sample", "sampler", "SamplerState", "SamplerComparisonState", "shared", "snorm", "stateblock", "stateblock_state",
-			"static", "string", "struct", "switch", "StructuredBuffer", "tbuffer", "technique", "technique10", "technique11", "texture", "Texture1D", "Texture1DArray", "Texture2D", "Texture2DArray", "Texture2DMS",
-			"Texture2DMSArray", "Texture3D", "TextureCube", "TextureCubeArray", "true", "typedef", "triangle", "triangleadj", "TriangleStream", "uint", "uniform", "unorm", "unsigned", "vector", "vertexfragment",
-			"VertexShader", "void", "volatile", "while",
-			"bool1","bool2","bool3","bool4","double1","double2","double3","double4", "float1", "float2", "float3", "float4", "int1", "int2", "int3", "int4", "in", "out", "inout",
-			"uint1", "uint2", "uint3", "uint4", "dword1", "dword2", "dword3", "dword4", "half1", "half2", "half3", "half4",
-			"float1x1","float2x1","float3x1","float4x1","float1x2","float2x2","float3x2","float4x2",
-			"float1x3","float2x3","float3x3","float4x3","float1x4","float2x4","float3x4","float4x4",
-			"half1x1","half2x1","half3x1","half4x1","half1x2","half2x2","half3x2","half4x2",
-			"half1x3","half2x3","half3x3","half4x3","half1x4","half2x4","half3x4","half4x4",
-		};
-		for (auto& k : keywords)
-			langDef.mKeywords.insert(k);
-
-		static const char* const identifiers[] = {
-			"abort", "abs", "acos", "all", "AllMemoryBarrier", "AllMemoryBarrierWithGroupSync", "any", "asdouble", "asfloat", "asin", "asint", "asint", "asuint",
-			"asuint", "atan", "atan2", "ceil", "CheckAccessFullyMapped", "clamp", "clip", "cos", "cosh", "countbits", "cross", "D3DCOLORtoUBYTE4", "ddx",
-			"ddx_coarse", "ddx_fine", "ddy", "ddy_coarse", "ddy_fine", "degrees", "determinant", "DeviceMemoryBarrier", "DeviceMemoryBarrierWithGroupSync",
-			"distance", "dot", "dst", "errorf", "EvaluateAttributeAtCentroid", "EvaluateAttributeAtSample", "EvaluateAttributeSnapped", "exp", "exp2",
-			"f16tof32", "f32tof16", "faceforward", "firstbithigh", "firstbitlow", "floor", "fma", "fmod", "frac", "frexp", "fwidth", "GetRenderTargetSampleCount",
-			"GetRenderTargetSamplePosition", "GroupMemoryBarrier", "GroupMemoryBarrierWithGroupSync", "InterlockedAdd", "InterlockedAnd", "InterlockedCompareExchange",
-			"InterlockedCompareStore", "InterlockedExchange", "InterlockedMax", "InterlockedMin", "InterlockedOr", "InterlockedXor", "isfinite", "isinf", "isnan",
-			"ldexp", "length", "lerp", "lit", "log", "log10", "log2", "mad", "max", "min", "modf", "msad4", "mul", "noise", "normalize", "pow", "printf",
-			"Process2DQuadTessFactorsAvg", "Process2DQuadTessFactorsMax", "Process2DQuadTessFactorsMin", "ProcessIsolineTessFactors", "ProcessQuadTessFactorsAvg",
-			"ProcessQuadTessFactorsMax", "ProcessQuadTessFactorsMin", "ProcessTriTessFactorsAvg", "ProcessTriTessFactorsMax", "ProcessTriTessFactorsMin",
-			"radians", "rcp", "reflect", "refract", "reversebits", "round", "rsqrt", "saturate", "sign", "sin", "sincos", "sinh", "smoothstep", "sqrt", "step",
-			"tan", "tanh", "tex1D", "tex1D", "tex1Dbias", "tex1Dgrad", "tex1Dlod", "tex1Dproj", "tex2D", "tex2D", "tex2Dbias", "tex2Dgrad", "tex2Dlod", "tex2Dproj",
-			"tex3D", "tex3D", "tex3Dbias", "tex3Dgrad", "tex3Dlod", "tex3Dproj", "texCUBE", "texCUBE", "texCUBEbias", "texCUBEgrad", "texCUBElod", "texCUBEproj", "transpose", "trunc"
-		};
-		for (auto& k : identifiers)
-		{
-			Identifier id;
-			id.mDeclaration = "Built-in function";
-			langDef.mIdentifiers.insert(std::make_pair(std::string(k), id));
-		}
-
-		langDef.mTokenRegexStrings.push_back(std::make_pair<std::string, PaletteIndex>("//.*", PaletteIndex::Comment));
-		langDef.mTokenRegexStrings.push_back(std::make_pair<std::string, PaletteIndex>("[ \\t]*#[ \\t]*[a-zA-Z_]+", PaletteIndex::Preprocessor));
-		langDef.mTokenRegexStrings.push_back(std::make_pair<std::string, PaletteIndex>("L?\\\"(\\\\.|[^\\\"])*\\\"", PaletteIndex::String));
-		langDef.mTokenRegexStrings.push_back(std::make_pair<std::string, PaletteIndex>("\\'\\\\?[^\\']\\'", PaletteIndex::CharLiteral));
-		langDef.mTokenRegexStrings.push_back(std::make_pair<std::string, PaletteIndex>("[+-]?([0-9]+([.][0-9]*)?|[.][0-9]+)([eE][+-]?[0-9]+)?[fF]?", PaletteIndex::Number));
-		langDef.mTokenRegexStrings.push_back(std::make_pair<std::string, PaletteIndex>("[+-]?[0-9]+[Uu]?[lL]?[lL]?", PaletteIndex::Number));
-		langDef.mTokenRegexStrings.push_back(std::make_pair<std::string, PaletteIndex>("0[0-7]+[Uu]?[lL]?[lL]?", PaletteIndex::Number));
-		langDef.mTokenRegexStrings.push_back(std::make_pair<std::string, PaletteIndex>("0[xX][0-9a-fA-F]+[uU]?[lL]?[lL]?", PaletteIndex::Number));
-		langDef.mTokenRegexStrings.push_back(std::make_pair<std::string, PaletteIndex>("[a-zA-Z_][a-zA-Z0-9_]*", PaletteIndex::Identifier));
-		langDef.mTokenRegexStrings.push_back(std::make_pair<std::string, PaletteIndex>("[\\[\\]\\{\\}\\!\\%\\^\\&\\*\\(\\)\\-\\+\\=\\~\\|\\<\\>\\?\\/\\;\\,\\.]", PaletteIndex::Punctuation));
-
-		langDef.mCommentStart = "/*";
-		langDef.mCommentEnd = "*/";
-
-		langDef.mCaseSensitive = true;
-
-		langDef.mName = "HLSL";
-
-		inited = true;
-	}
-	return langDef;
-}
-
-TextEditor::LanguageDefinition TextEditor::LanguageDefinition::GLSL()
-{
-	static bool inited = false;
-	static LanguageDefinition langDef;
-	if (!inited)
-	{
-		static const char* const keywords[] = {
-			"auto", "break", "case", "char", "const", "continue", "default", "do", "double", "else", "enum", "extern", "float", "for", "goto", "if", "inline", "int", "long", "register", "restrict", "return", "short",
-			"signed", "sizeof", "static", "struct", "switch", "typedef", "union", "unsigned", "void", "volatile", "while", "_Alignas", "_Alignof", "_Atomic", "_Bool", "_Complex", "_Generic", "_Imaginary",
-			"_Noreturn", "_Static_assert", "_Thread_local"
-		};
-		for (auto& k : keywords)
-			langDef.mKeywords.insert(k);
-
-		static const char* const identifiers[] = {
-			"abort", "abs", "acos", "asin", "atan", "atexit", "atof", "atoi", "atol", "ceil", "clock", "cosh", "ctime", "div", "exit", "fabs", "floor", "fmod", "getchar", "getenv", "isalnum", "isalpha", "isdigit", "isgraph",
-			"ispunct", "isspace", "isupper", "kbhit", "log10", "log2", "log", "memcmp", "modf", "pow", "putchar", "putenv", "puts", "rand", "remove", "rename", "sinh", "sqrt", "srand", "strcat", "strcmp", "strerror", "time", "tolower", "toupper"
-		};
-		for (auto& k : identifiers)
-		{
-			Identifier id;
-			id.mDeclaration = "Built-in function";
-			langDef.mIdentifiers.insert(std::make_pair(std::string(k), id));
-		}
-
-		langDef.mTokenRegexStrings.push_back(std::make_pair<std::string, PaletteIndex>("//.*", PaletteIndex::Comment));
-		langDef.mTokenRegexStrings.push_back(std::make_pair<std::string, PaletteIndex>("[ \\t]*#[ \\t]*[a-zA-Z_]+", PaletteIndex::Preprocessor));
-		langDef.mTokenRegexStrings.push_back(std::make_pair<std::string, PaletteIndex>("L?\\\"(\\\\.|[^\\\"])*\\\"", PaletteIndex::String));
-		langDef.mTokenRegexStrings.push_back(std::make_pair<std::string, PaletteIndex>("\\'\\\\?[^\\']\\'", PaletteIndex::CharLiteral));
-		langDef.mTokenRegexStrings.push_back(std::make_pair<std::string, PaletteIndex>("[+-]?([0-9]+([.][0-9]*)?|[.][0-9]+)([eE][+-]?[0-9]+)?[fF]?", PaletteIndex::Number));
-		langDef.mTokenRegexStrings.push_back(std::make_pair<std::string, PaletteIndex>("[+-]?[0-9]+[Uu]?[lL]?[lL]?", PaletteIndex::Number));
-		langDef.mTokenRegexStrings.push_back(std::make_pair<std::string, PaletteIndex>("0[0-7]+[Uu]?[lL]?[lL]?", PaletteIndex::Number));
-		langDef.mTokenRegexStrings.push_back(std::make_pair<std::string, PaletteIndex>("0[xX][0-9a-fA-F]+[uU]?[lL]?[lL]?", PaletteIndex::Number));
-		langDef.mTokenRegexStrings.push_back(std::make_pair<std::string, PaletteIndex>("[a-zA-Z_][a-zA-Z0-9_]*", PaletteIndex::Identifier));
-		langDef.mTokenRegexStrings.push_back(std::make_pair<std::string, PaletteIndex>("[\\[\\]\\{\\}\\!\\%\\^\\&\\*\\(\\)\\-\\+\\=\\~\\|\\<\\>\\?\\/\\;\\,\\.]", PaletteIndex::Punctuation));
-
-		langDef.mCommentStart = "/*";
-		langDef.mCommentEnd = "*/";
-
-		langDef.mCaseSensitive = true;
-
-		langDef.mName = "GLSL";
-
-		inited = true;
-	}
-	return langDef;
-}
-
-TextEditor::LanguageDefinition TextEditor::LanguageDefinition::C()
-{
-	static bool inited = false;
-	static LanguageDefinition langDef;
-	if (!inited)
-	{
-		static const char* const keywords[] = {
-			"auto", "break", "case", "char", "const", "continue", "default", "do", "double", "else", "enum", "extern", "float", "for", "goto", "if", "inline", "int", "long", "register", "restrict", "return", "short",
-			"signed", "sizeof", "static", "struct", "switch", "typedef", "union", "unsigned", "void", "volatile", "while", "_Alignas", "_Alignof", "_Atomic", "_Bool", "_Complex", "_Generic", "_Imaginary",
-			"_Noreturn", "_Static_assert", "_Thread_local"
-		};
-		for (auto& k : keywords)
-			langDef.mKeywords.insert(k);
-
-		static const char* const identifiers[] = {
-			"abort", "abs", "acos", "asin", "atan", "atexit", "atof", "atoi", "atol", "ceil", "clock", "cosh", "ctime", "div", "exit", "fabs", "floor", "fmod", "getchar", "getenv", "isalnum", "isalpha", "isdigit", "isgraph",
-			"ispunct", "isspace", "isupper", "kbhit", "log10", "log2", "log", "memcmp", "modf", "pow", "putchar", "putenv", "puts", "rand", "remove", "rename", "sinh", "sqrt", "srand", "strcat", "strcmp", "strerror", "time", "tolower", "toupper"
-		};
-		for (auto& k : identifiers)
-		{
-			Identifier id;
-			id.mDeclaration = "Built-in function";
-			langDef.mIdentifiers.insert(std::make_pair(std::string(k), id));
-		}
-
-		langDef.mTokenRegexStrings.push_back(std::make_pair<std::string, PaletteIndex>("//.*", PaletteIndex::Comment));
-		langDef.mTokenRegexStrings.push_back(std::make_pair<std::string, PaletteIndex>("[ \\t]*#[ \\t]*[a-zA-Z_]+", PaletteIndex::Preprocessor));
-		langDef.mTokenRegexStrings.push_back(std::make_pair<std::string, PaletteIndex>("L?\\\"(\\\\.|[^\\\"])*\\\"", PaletteIndex::String));
-		langDef.mTokenRegexStrings.push_back(std::make_pair<std::string, PaletteIndex>("\\'\\\\?[^\\']\\'", PaletteIndex::CharLiteral));
-		langDef.mTokenRegexStrings.push_back(std::make_pair<std::string, PaletteIndex>("[+-]?([0-9]+([.][0-9]*)?|[.][0-9]+)([eE][+-]?[0-9]+)?[fF]?", PaletteIndex::Number));
-		langDef.mTokenRegexStrings.push_back(std::make_pair<std::string, PaletteIndex>("[+-]?[0-9]+[Uu]?[lL]?[lL]?", PaletteIndex::Number));
-		langDef.mTokenRegexStrings.push_back(std::make_pair<std::string, PaletteIndex>("0[0-7]+[Uu]?[lL]?[lL]?", PaletteIndex::Number));
-		langDef.mTokenRegexStrings.push_back(std::make_pair<std::string, PaletteIndex>("0[xX][0-9a-fA-F]+[uU]?[lL]?[lL]?", PaletteIndex::Number));
-		langDef.mTokenRegexStrings.push_back(std::make_pair<std::string, PaletteIndex>("[a-zA-Z_][a-zA-Z0-9_]*", PaletteIndex::Identifier));
-		langDef.mTokenRegexStrings.push_back(std::make_pair<std::string, PaletteIndex>("[\\[\\]\\{\\}\\!\\%\\^\\&\\*\\(\\)\\-\\+\\=\\~\\|\\<\\>\\?\\/\\;\\,\\.]", PaletteIndex::Punctuation));
-
-		langDef.mCommentStart = "/*";
-		langDef.mCommentEnd = "*/";
-
-		langDef.mCaseSensitive = true;
-
-		langDef.mName = "C";
-
-		inited = true;
-	}
-	return langDef;
-}
-
-TextEditor::LanguageDefinition TextEditor::LanguageDefinition::SQL()
-{
-	static bool inited = false;
-	static LanguageDefinition langDef;
-	if (!inited)
-	{
-		static const char* const keywords[] = {
-			"ADD", "EXCEPT", "PERCENT", "ALL", "EXEC", "PLAN", "ALTER", "EXECUTE", "PRECISION", "AND", "EXISTS", "PRIMARY", "ANY", "EXIT", "PRINT", "AS", "FETCH", "PROC", "ASC", "FILE", "PROCEDURE",
-			"AUTHORIZATION", "FILLFACTOR", "PUBLIC", "BACKUP", "FOR", "RAISERROR", "BEGIN", "FOREIGN", "READ", "BETWEEN", "FREETEXT", "READTEXT", "BREAK", "FREETEXTTABLE", "RECONFIGURE",
-			"BROWSE", "FROM", "REFERENCES", "BULK", "FULL", "REPLICATION", "BY", "FUNCTION", "RESTORE", "CASCADE", "GOTO", "RESTRICT", "CASE", "GRANT", "RETURN", "CHECK", "GROUP", "REVOKE",
-			"CHECKPOINT", "HAVING", "RIGHT", "CLOSE", "HOLDLOCK", "ROLLBACK", "CLUSTERED", "IDENTITY", "ROWCOUNT", "COALESCE", "IDENTITY_INSERT", "ROWGUIDCOL", "COLLATE", "IDENTITYCOL", "RULE",
-			"COLUMN", "IF", "SAVE", "COMMIT", "IN", "SCHEMA", "COMPUTE", "INDEX", "SELECT", "CONSTRAINT", "INNER", "SESSION_USER", "CONTAINS", "INSERT", "SET", "CONTAINSTABLE", "INTERSECT", "SETUSER",
-			"CONTINUE", "INTO", "SHUTDOWN", "CONVERT", "IS", "SOME", "CREATE", "JOIN", "STATISTICS", "CROSS", "KEY", "SYSTEM_USER", "CURRENT", "KILL", "TABLE", "CURRENT_DATE", "LEFT", "TEXTSIZE",
-			"CURRENT_TIME", "LIKE", "THEN", "CURRENT_TIMESTAMP", "LINENO", "TO", "CURRENT_USER", "LOAD", "TOP", "CURSOR", "NATIONAL", "TRAN", "DATABASE", "NOCHECK", "TRANSACTION",
-			"DBCC", "NONCLUSTERED", "TRIGGER", "DEALLOCATE", "NOT", "TRUNCATE", "DECLARE", "NULL", "TSEQUAL", "DEFAULT", "NULLIF", "UNION", "DELETE", "OF", "UNIQUE", "DENY", "OFF", "UPDATE",
-			"DESC", "OFFSETS", "UPDATETEXT", "DISK", "ON", "USE", "DISTINCT", "OPEN", "USER", "DISTRIBUTED", "OPENDATASOURCE", "VALUES", "DOUBLE", "OPENQUERY", "VARYING","DROP", "OPENROWSET", "VIEW",
-			"DUMMY", "OPENXML", "WAITFOR", "DUMP", "OPTION", "WHEN", "ELSE", "OR", "WHERE", "END", "ORDER", "WHILE", "ERRLVL", "OUTER", "WITH", "ESCAPE", "OVER", "WRITETEXT"
-		};
-
-		for (auto& k : keywords)
-			langDef.mKeywords.insert(k);
-
-		static const char* const identifiers[] = {
-			"ABS",  "ACOS",  "ADD_MONTHS",  "ASCII",  "ASCIISTR",  "ASIN",  "ATAN",  "ATAN2",  "AVG",  "BFILENAME",  "BIN_TO_NUM",  "BITAND",  "CARDINALITY",  "CASE",  "CAST",  "CEIL",
-			"CHARTOROWID",  "CHR",  "COALESCE",  "COMPOSE",  "CONCAT",  "CONVERT",  "CORR",  "COS",  "COSH",  "COUNT",  "COVAR_POP",  "COVAR_SAMP",  "CUME_DIST",  "CURRENT_DATE",
-			"CURRENT_TIMESTAMP",  "DBTIMEZONE",  "DECODE",  "DECOMPOSE",  "DENSE_RANK",  "DUMP",  "EMPTY_BLOB",  "EMPTY_CLOB",  "EXP",  "EXTRACT",  "FIRST_VALUE",  "FLOOR",  "FROM_TZ",  "GREATEST",
-			"GROUP_ID",  "HEXTORAW",  "INITCAP",  "INSTR",  "INSTR2",  "INSTR4",  "INSTRB",  "INSTRC",  "LAG",  "LAST_DAY",  "LAST_VALUE",  "LEAD",  "LEAST",  "LENGTH",  "LENGTH2",  "LENGTH4",
-			"LENGTHB",  "LENGTHC",  "LISTAGG",  "LN",  "LNNVL",  "LOCALTIMESTAMP",  "LOG",  "LOWER",  "LPAD",  "LTRIM",  "MAX",  "MEDIAN",  "MIN",  "MOD",  "MONTHS_BETWEEN",  "NANVL",  "NCHR",
-			"NEW_TIME",  "NEXT_DAY",  "NTH_VALUE",  "NULLIF",  "NUMTODSINTERVAL",  "NUMTOYMINTERVAL",  "NVL",  "NVL2",  "POWER",  "RANK",  "RAWTOHEX",  "REGEXP_COUNT",  "REGEXP_INSTR",
-			"REGEXP_REPLACE",  "REGEXP_SUBSTR",  "REMAINDER",  "REPLACE",  "ROUND",  "ROWNUM",  "RPAD",  "RTRIM",  "SESSIONTIMEZONE",  "SIGN",  "SIN",  "SINH",
-			"SOUNDEX",  "SQRT",  "STDDEV",  "SUBSTR",  "SUM",  "SYS_CONTEXT",  "SYSDATE",  "SYSTIMESTAMP",  "TAN",  "TANH",  "TO_CHAR",  "TO_CLOB",  "TO_DATE",  "TO_DSINTERVAL",  "TO_LOB",
-			"TO_MULTI_BYTE",  "TO_NCLOB",  "TO_NUMBER",  "TO_SINGLE_BYTE",  "TO_TIMESTAMP",  "TO_TIMESTAMP_TZ",  "TO_YMINTERVAL",  "TRANSLATE",  "TRIM",  "TRUNC", "TZ_OFFSET",  "UID",  "UPPER",
-			"USER",  "USERENV",  "VAR_POP",  "VAR_SAMP",  "VARIANCE",  "VSIZE "
-		};
-		for (auto& k : identifiers)
-		{
-			Identifier id;
-			id.mDeclaration = "Built-in function";
-			langDef.mIdentifiers.insert(std::make_pair(std::string(k), id));
-		}
-
-		langDef.mTokenRegexStrings.push_back(std::make_pair<std::string, PaletteIndex>("\\-\\-.*", PaletteIndex::Comment));
-		langDef.mTokenRegexStrings.push_back(std::make_pair<std::string, PaletteIndex>("L?\\\"(\\\\.|[^\\\"])*\\\"", PaletteIndex::String));
-		langDef.mTokenRegexStrings.push_back(std::make_pair<std::string, PaletteIndex>("\\\'[^\\\']*\\\'", PaletteIndex::String));
-		langDef.mTokenRegexStrings.push_back(std::make_pair<std::string, PaletteIndex>("[+-]?([0-9]+([.][0-9]*)?|[.][0-9]+)([eE][+-]?[0-9]+)?[fF]?", PaletteIndex::Number));
-		langDef.mTokenRegexStrings.push_back(std::make_pair<std::string, PaletteIndex>("[+-]?[0-9]+[Uu]?[lL]?[lL]?", PaletteIndex::Number));
-		langDef.mTokenRegexStrings.push_back(std::make_pair<std::string, PaletteIndex>("0[0-7]+[Uu]?[lL]?[lL]?", PaletteIndex::Number));
-		langDef.mTokenRegexStrings.push_back(std::make_pair<std::string, PaletteIndex>("0[xX][0-9a-fA-F]+[uU]?[lL]?[lL]?", PaletteIndex::Number));
-		langDef.mTokenRegexStrings.push_back(std::make_pair<std::string, PaletteIndex>("[a-zA-Z_][a-zA-Z0-9_]*", PaletteIndex::Identifier));
-		langDef.mTokenRegexStrings.push_back(std::make_pair<std::string, PaletteIndex>("[\\[\\]\\{\\}\\!\\%\\^\\&\\*\\(\\)\\-\\+\\=\\~\\|\\<\\>\\?\\/\\;\\,\\.]", PaletteIndex::Punctuation));
-
-		langDef.mCommentStart = "/*";
-		langDef.mCommentEnd = "*/";
-
-		langDef.mCaseSensitive = false;
-
-		langDef.mName = "SQL";
-
-		inited = true;
-	}
-	return langDef;
-}
-
-TextEditor::LanguageDefinition TextEditor::LanguageDefinition::AngelScript()
-{
-	static bool inited = false;
-	static LanguageDefinition langDef;
-	if (!inited)
-	{
-		static const char* const keywords[] = {
-			"and", "abstract", "auto", "bool", "break", "case", "cast", "class", "const", "continue", "default", "do", "double", "else", "enum", "false", "final", "float", "for",
-			"from", "funcdef", "function", "get", "if", "import", "in", "inout", "int", "interface", "int8", "int16", "int32", "int64", "is", "mixin", "namespace", "not",
-			"null", "or", "out", "override", "private", "protected", "return", "set", "shared", "super", "switch", "this ", "true", "typedef", "uint", "uint8", "uint16", "uint32",
-			"uint64", "void", "while", "xor"
-		};
-
-		for (auto& k : keywords)
-			langDef.mKeywords.insert(k);
-
-		static const char* const identifiers[] = {
-			"cos", "sin", "tab", "acos", "asin", "atan", "atan2", "cosh", "sinh", "tanh", "log", "log10", "pow", "sqrt", "abs", "ceil", "floor", "fraction", "closeTo", "fpFromIEEE", "fpToIEEE",
-			"complex", "opEquals", "opAddAssign", "opSubAssign", "opMulAssign", "opDivAssign", "opAdd", "opSub", "opMul", "opDiv"
-		};
-		for (auto& k : identifiers)
-		{
-			Identifier id;
-			id.mDeclaration = "Built-in function";
-			langDef.mIdentifiers.insert(std::make_pair(std::string(k), id));
-		}
-
-		langDef.mTokenRegexStrings.push_back(std::make_pair<std::string, PaletteIndex>("//.*", PaletteIndex::Comment));
-		langDef.mTokenRegexStrings.push_back(std::make_pair<std::string, PaletteIndex>("L?\\\"(\\\\.|[^\\\"])*\\\"", PaletteIndex::String));
-		langDef.mTokenRegexStrings.push_back(std::make_pair<std::string, PaletteIndex>("\\'\\\\?[^\\']\\'", PaletteIndex::String));
-		langDef.mTokenRegexStrings.push_back(std::make_pair<std::string, PaletteIndex>("[+-]?([0-9]+([.][0-9]*)?|[.][0-9]+)([eE][+-]?[0-9]+)?[fF]?", PaletteIndex::Number));
-		langDef.mTokenRegexStrings.push_back(std::make_pair<std::string, PaletteIndex>("[+-]?[0-9]+[Uu]?[lL]?[lL]?", PaletteIndex::Number));
-		langDef.mTokenRegexStrings.push_back(std::make_pair<std::string, PaletteIndex>("0[0-7]+[Uu]?[lL]?[lL]?", PaletteIndex::Number));
-		langDef.mTokenRegexStrings.push_back(std::make_pair<std::string, PaletteIndex>("0[xX][0-9a-fA-F]+[uU]?[lL]?[lL]?", PaletteIndex::Number));
-		langDef.mTokenRegexStrings.push_back(std::make_pair<std::string, PaletteIndex>("[a-zA-Z_][a-zA-Z0-9_]*", PaletteIndex::Identifier));
-		langDef.mTokenRegexStrings.push_back(std::make_pair<std::string, PaletteIndex>("[\\[\\]\\{\\}\\!\\%\\^\\&\\*\\(\\)\\-\\+\\=\\~\\|\\<\\>\\?\\/\\;\\,\\.]", PaletteIndex::Punctuation));
-
-		langDef.mCommentStart = "/*";
-		langDef.mCommentEnd = "*/";
-
-		langDef.mCaseSensitive = true;
-
-		langDef.mName = "AngelScript";
-
-		inited = true;
-	}
-	return langDef;
-}
-
-TextEditor::LanguageDefinition TextEditor::LanguageDefinition::Lua()
-{
-	static bool inited = false;
-	static LanguageDefinition langDef;
-	if (!inited)
-	{
-		static const char* const keywords[] = {
-			"and", "break", "do", "", "else", "elseif", "end", "false", "for", "function", "if", "in", "", "local", "nil", "not", "or", "repeat", "return", "then", "true", "until", "while"
-		};
-
-		for (auto& k : keywords)
-			langDef.mKeywords.insert(k);
-
-		static const char* const identifiers[] = {
-			"assert", "collectgarbage", "dofile", "error", "getmetatable", "ipairs", "loadfile", "load", "loadstring",  "next",  "pairs",  "pcall",  "print",  "rawequal",  "rawlen",  "rawget",  "rawset",
-			"select",  "setmetatable",  "tonumber",  "tostring",  "type",  "xpcall",  "_G",  "_VERSION","arshift", "band", "bnot", "bor", "bxor", "btest", "extract", "lrotate", "lshift", "replace", 
-			"rrotate", "rshift", "create", "resume", "running", "status", "wrap", "yield", "isyieldable", "debug","getuservalue", "gethook", "getinfo", "getlocal", "getregistry", "getmetatable", 
-			"getupvalue", "upvaluejoin", "upvalueid", "setuservalue", "sethook", "setlocal", "setmetatable", "setupvalue", "traceback", "close", "flush", "input", "lines", "open", "output", "popen", 
-			"read", "tmpfile", "type", "write", "close", "flush", "lines", "read", "seek", "setvbuf", "write", "__gc", "__tostring", "abs", "acos", "asin", "atan", "ceil", "cos", "deg", "exp", "tointeger",
-			"floor", "fmod", "ult", "log", "max", "min", "modf", "rad", "random", "randomseed", "sin", "sqrt", "string", "tan", "type", "atan2", "cosh", "sinh", "tanh",
-			 "pow", "frexp", "ldexp", "log10", "pi", "huge", "maxinteger", "mininteger", "loadlib", "searchpath", "seeall", "preload", "cpath", "path", "searchers", "loaded", "module", "require", "clock",
-			 "date", "difftime", "execute", "exit", "getenv", "remove", "rename", "setlocale", "time", "tmpname", "byte", "char", "dump", "find", "format", "gmatch", "gsub", "len", "lower", "match", "rep",
-			 "reverse", "sub", "upper", "pack", "packsize", "unpack", "concat", "maxn", "insert", "pack", "unpack", "remove", "move", "sort", "offset", "codepoint", "char", "len", "codes", "charpattern",
-			 "coroutine", "table", "io", "os", "string", "utf8", "bit32", "math", "debug", "package"
-		};
-		for (auto& k : identifiers)
-		{
-			Identifier id;
-			id.mDeclaration = "Built-in function";
-			langDef.mIdentifiers.insert(std::make_pair(std::string(k), id));
-		}
-
-		langDef.mTokenRegexStrings.push_back(std::make_pair<std::string, PaletteIndex>("\\-\\-.*", PaletteIndex::Comment));
-		langDef.mTokenRegexStrings.push_back(std::make_pair<std::string, PaletteIndex>("L?\\\"(\\\\.|[^\\\"])*\\\"", PaletteIndex::String));
-		langDef.mTokenRegexStrings.push_back(std::make_pair<std::string, PaletteIndex>("\\\'[^\\\']*\\\'", PaletteIndex::String));
-		langDef.mTokenRegexStrings.push_back(std::make_pair<std::string, PaletteIndex>("0[xX][0-9a-fA-F]+[uU]?[lL]?[lL]?", PaletteIndex::Number));
-		langDef.mTokenRegexStrings.push_back(std::make_pair<std::string, PaletteIndex>("[+-]?([0-9]+([.][0-9]*)?|[.][0-9]+)([eE][+-]?[0-9]+)?[fF]?", PaletteIndex::Number));
-		langDef.mTokenRegexStrings.push_back(std::make_pair<std::string, PaletteIndex>("[+-]?[0-9]+[Uu]?[lL]?[lL]?", PaletteIndex::Number));
-		langDef.mTokenRegexStrings.push_back(std::make_pair<std::string, PaletteIndex>("[a-zA-Z_][a-zA-Z0-9_]*", PaletteIndex::Identifier));
-		langDef.mTokenRegexStrings.push_back(std::make_pair<std::string, PaletteIndex>("[\\[\\]\\{\\}\\!\\%\\^\\&\\*\\(\\)\\-\\+\\=\\~\\|\\<\\>\\?\\/\\;\\,\\.]", PaletteIndex::Punctuation));
-
-		langDef.mCommentStart = "\\-\\-\\[\\[";
-		langDef.mCommentEnd = "\\]\\]";
-
-		langDef.mCaseSensitive = true;
-
-		langDef.mName = "Lua";
-
-		inited = true;
-	}
-	return langDef;
-}
+#include <algorithm>
+#include <chrono>
+#include <string>
+#include <regex>
+#include <cmath>
+
+#include "TextEditor.h"
+
+#define IMGUI_DEFINE_MATH_OPERATORS
+#include "imgui.h" // for imGui::GetCurrentWindow()
+
+// TODO
+// - multiline comments vs single-line: latter is blocking start of a ML
+// - handle unicode/utf
+// - testing
+
+template<class InputIt1, class InputIt2, class BinaryPredicate>
+bool equals(InputIt1 first1, InputIt1 last1,
+	InputIt2 first2, InputIt2 last2, BinaryPredicate p)
+{
+	for (; first1 != last1 && first2 != last2; ++first1, ++first2) 
+	{
+		if (!p(*first1, *first2))
+			return false;
+	}
+	return first1 == last1 && first2 == last2;
+}
+
+TextEditor::TextEditor()
+	: mLineSpacing(1.0f)
+	, mUndoIndex(0)
+	, mTabSize(4)
+	, mOverwrite(false)
+	, mReadOnly(false)
+	, mWithinRender(false)
+	, mScrollToCursor(false)
+	, mTextChanged(false)
+	, mTextStart(20.0f)
+	, mLeftMargin(10)
+	, mColorRangeMin(0)
+	, mColorRangeMax(0)
+	, mSelectionMode(SelectionMode::Normal)
+	, mCheckMultilineComments(true)
+{
+	SetPalette(GetDarkPalette());
+	SetLanguageDefinition(LanguageDefinition::HLSL());
+	mLines.push_back(Line());
+}
+
+
+TextEditor::~TextEditor()
+{
+}
+
+void TextEditor::SetLanguageDefinition(const LanguageDefinition & aLanguageDef)
+{
+	mLanguageDefinition = aLanguageDef;
+	mRegexList.clear();
+
+	for (auto& r : mLanguageDefinition.mTokenRegexStrings)
+		mRegexList.push_back(std::make_pair(std::regex(r.first, std::regex_constants::optimize), r.second));
+}
+
+void TextEditor::SetPalette(const Palette & aValue)
+{
+	mPalette = aValue;
+}
+
+int TextEditor::AppendBuffer(std::string& aBuffer, char chr, int aIndex)
+{
+	if (chr != '\t')
+	{
+		aBuffer.push_back(chr);
+		return aIndex + 1;
+	}
+	else
+	{
+		//auto num = mTabSize - aIndex % mTabSize;
+		//for (int j = num; j > 0; --j)
+		//	aBuffer.push_back(' ');
+		//return aIndex + num;
+		return aIndex;
+	}
+}
+
+std::string TextEditor::GetText(const Coordinates & aStart, const Coordinates & aEnd) const
+{
+	std::string result;
+
+	int prevLineNo = aStart.mLine;
+	for (auto it = aStart; it <= aEnd; Advance(it))
+	{
+		if (prevLineNo != it.mLine && it.mLine < (int) mLines.size())
+			result.push_back('\n');
+
+		if (it == aEnd)
+			break;
+
+		prevLineNo = it.mLine;
+		const auto& line = mLines[it.mLine];
+		if (!line.empty() && it.mColumn < (int)line.size())
+			result.push_back(line[it.mColumn].mChar);
+	}
+
+	return result;
+}
+
+TextEditor::Coordinates TextEditor::GetActualCursorCoordinates() const
+{
+	return SanitizeCoordinates(mState.mCursorPosition);
+}
+
+TextEditor::Coordinates TextEditor::SanitizeCoordinates(const Coordinates & aValue) const
+{
+	auto line = aValue.mLine;
+	auto column = aValue.mColumn;
+
+	if (line >= (int)mLines.size())
+	{
+		if (mLines.empty())
+		{
+			line = 0;
+			column = 0;
+		}
+		else
+		{
+			line = (int)mLines.size() - 1;
+			column = (int)mLines[line].size();
+		}
+	}
+	else
+	{
+		column = mLines.empty() ? 0 : std::min((int)mLines[line].size(), aValue.mColumn);
+	}
+
+	return Coordinates(line, column);
+}
+
+void TextEditor::Advance(Coordinates & aCoordinates) const
+{
+	if (aCoordinates.mLine < (int)mLines.size())
+	{
+		auto& line = mLines[aCoordinates.mLine];
+
+		if (aCoordinates.mColumn + 1 < (int)line.size())
+			++aCoordinates.mColumn;
+		else
+		{
+			++aCoordinates.mLine;
+			aCoordinates.mColumn = 0;
+		}
+	}
+}
+
+void TextEditor::DeleteRange(const Coordinates & aStart, const Coordinates & aEnd)
+{
+	assert(aEnd >= aStart);
+	assert(!mReadOnly);
+
+	if (aEnd == aStart)
+		return;
+
+	if (aStart.mLine == aEnd.mLine)
+	{
+		auto& line = mLines[aStart.mLine];
+		if (aEnd.mColumn >= (int)line.size())
+			line.erase(line.begin() + aStart.mColumn, line.end());
+		else
+			line.erase(line.begin() + aStart.mColumn, line.begin() + aEnd.mColumn);
+	}
+	else
+	{
+		auto& firstLine = mLines[aStart.mLine];
+		auto& lastLine = mLines[aEnd.mLine];
+
+		firstLine.erase(firstLine.begin() + aStart.mColumn, firstLine.end());
+		lastLine.erase(lastLine.begin(), lastLine.begin() + aEnd.mColumn);
+
+		if (aStart.mLine < aEnd.mLine)
+			firstLine.insert(firstLine.end(), lastLine.begin(), lastLine.end());
+
+		if (aStart.mLine < aEnd.mLine)
+			RemoveLine(aStart.mLine + 1, aEnd.mLine + 1);
+	}
+
+	mTextChanged = true;
+}
+
+int TextEditor::InsertTextAt(Coordinates& /* inout */ aWhere, const char * aValue)
+{
+	assert(!mReadOnly);
+
+	int totalLines = 0;
+	auto chr = *aValue;
+	while (chr != '\0')
+	{
+		assert(!mLines.empty());
+
+		if (chr == '\r')
+		{
+			// skip
+		}
+		else if (chr == '\n')
+		{
+			if (aWhere.mColumn < (int)mLines[aWhere.mLine].size())
+			{
+				auto& newLine = InsertLine(aWhere.mLine + 1);
+				auto& line = mLines[aWhere.mLine];
+				newLine.insert(newLine.begin(), line.begin() + aWhere.mColumn, line.end());
+				line.erase(line.begin() + aWhere.mColumn, line.end());
+			}
+			else
+			{
+				InsertLine(aWhere.mLine + 1);
+			}
+			++aWhere.mLine;
+			aWhere.mColumn = 0;
+			++totalLines;
+		}
+		else
+		{
+			auto& line = mLines[aWhere.mLine];
+			line.insert(line.begin() + aWhere.mColumn, Glyph(chr, PaletteIndex::Default));
+			++aWhere.mColumn;
+		}
+		chr = *(++aValue);
+
+		mTextChanged = true;
+	}
+
+	return totalLines;
+}
+
+void TextEditor::AddUndo(UndoRecord& aValue)
+{
+	assert(!mReadOnly);
+
+	mUndoBuffer.resize(mUndoIndex + 1);
+	mUndoBuffer.back() = aValue;
+	++mUndoIndex;
+}
+
+TextEditor::Coordinates TextEditor::ScreenPosToCoordinates(const ImVec2& aPosition) const
+{
+	ImVec2 origin = ImGui::GetCursorScreenPos();
+	ImVec2 local(aPosition.x - origin.x, aPosition.y - origin.y);
+
+	int lineNo = std::max(0, (int)floor(local.y / mCharAdvance.y));
+
+	/*
+		Compute columnCoord according to text size
+	*/
+
+	int 		columnCoord 			= 0;
+	float       columnWidth             = 0.0f;
+	std::string cumulatedString			= "";
+	float 		cumulatedStringWidth[2] = {0.0f, 0.0f}; //( [0] is the lastest, [1] is the previous. I use that trick to check where cursor is exactly (important for tabs)
+
+	if (lineNo >= 0 && lineNo < (int)mLines.size())
+	{
+		auto&       line                    = mLines.at(lineNo);
+		
+		// First we find the hovered column coord.
+		while ( mTextStart + cumulatedStringWidth[0] < local.x &&
+			    columnCoord < line.size())
+		{		
+			cumulatedStringWidth[1] = cumulatedStringWidth[0]; 
+			cumulatedString += line[columnCoord].mChar;
+			cumulatedStringWidth[0] = ImGui::CalcTextSize(cumulatedString.c_str()).x ;
+			columnWidth = (cumulatedStringWidth[0] - cumulatedStringWidth[1]);
+			columnCoord++;
+		}
+
+		// Then we reduce by 1 column coord if cursor is on the left side of the hovered column.
+		if( mTextStart + cumulatedStringWidth[0] - columnWidth / 2.0f > local.x)
+			columnCoord = std::max(0, --columnCoord);
+	}
+
+	return SanitizeCoordinates(Coordinates(lineNo, columnCoord));
+}
+
+TextEditor::Coordinates TextEditor::FindWordStart(const Coordinates & aFrom) const
+{
+	Coordinates at = aFrom;
+	if (at.mLine >= (int)mLines.size())
+		return at;
+
+	auto& line = mLines[at.mLine];
+
+	if (at.mColumn >= (int)line.size())
+		return at;
+
+	auto cstart = (PaletteIndex)line[at.mColumn].mColorIndex;
+	while (at.mColumn > 0)
+	{
+		if (cstart != (PaletteIndex)line[at.mColumn - 1].mColorIndex)
+			break;
+		--at.mColumn;
+	}
+	return at;
+}
+
+TextEditor::Coordinates TextEditor::FindWordEnd(const Coordinates & aFrom) const
+{
+	Coordinates at = aFrom;
+	if (at.mLine >= (int)mLines.size())
+		return at;
+
+	auto& line = mLines[at.mLine];
+
+	if (at.mColumn >= (int)line.size())
+		return at;
+
+	auto cstart = (PaletteIndex)line[at.mColumn].mColorIndex;
+	while (at.mColumn < (int)line.size())
+	{
+		if (cstart != (PaletteIndex)line[at.mColumn].mColorIndex)
+			break;
+		++at.mColumn;
+	}
+	return at;
+}
+
+bool TextEditor::IsOnWordBoundary(const Coordinates & aAt) const
+{
+	if (aAt.mLine >= (int)mLines.size() || aAt.mColumn == 0)
+		return true;
+
+	auto& line = mLines[aAt.mLine];
+	if (aAt.mColumn >= (int)line.size())
+		return true;
+
+	return line[aAt.mColumn].mColorIndex != line[aAt.mColumn - 1].mColorIndex;
+}
+
+void TextEditor::RemoveLine(int aStart, int aEnd)
+{
+	assert(!mReadOnly);
+	assert(aEnd >= aStart);
+	assert(mLines.size() > aEnd - aStart);
+	
+	ErrorMarkers etmp;
+	for (auto& i : mErrorMarkers)
+	{
+		ErrorMarkers::value_type e(i.first >= aStart ? i.first - 1 : i.first, i.second);
+		if (e.first >= aStart && e.first <= aEnd)
+			continue;
+		etmp.insert(e);
+	}
+	mErrorMarkers = std::move(etmp);
+
+	Breakpoints btmp;
+	for (auto i : mBreakpoints)
+	{
+		if (i >= aStart && i <= aEnd)
+			continue;
+		btmp.insert(i >= aStart ? i - 1 : i);
+	}
+	mBreakpoints = std::move(btmp);
+
+	mLines.erase(mLines.begin() + aStart, mLines.begin() + aEnd);
+	assert(!mLines.empty());
+
+	mTextChanged = true;
+}
+
+void TextEditor::RemoveLine(int aIndex)
+{
+	assert(!mReadOnly);
+	assert(mLines.size() > 1);
+
+	ErrorMarkers etmp;
+	for (auto& i : mErrorMarkers)
+	{
+		ErrorMarkers::value_type e(i.first > aIndex ? i.first - 1 : i.first, i.second);
+		if (e.first == aIndex)
+			continue;
+		etmp.insert(e);
+	}
+	mErrorMarkers = std::move(etmp);
+
+	Breakpoints btmp;
+	for (auto i : mBreakpoints)
+	{
+		if (i == aIndex)
+			continue;
+		btmp.insert(i >= aIndex ? i - 1 : i);
+	}
+	mBreakpoints = std::move(btmp);
+
+	mLines.erase(mLines.begin() + aIndex);
+	assert(!mLines.empty());
+
+	mTextChanged = true;
+}
+
+TextEditor::Line& TextEditor::InsertLine(int aIndex)
+{
+	assert(!mReadOnly);
+
+	auto& result = *mLines.insert(mLines.begin() + aIndex, Line());
+
+	ErrorMarkers etmp;
+	for (auto& i : mErrorMarkers)
+		etmp.insert(ErrorMarkers::value_type(i.first >= aIndex ? i.first + 1 : i.first, i.second));
+	mErrorMarkers = std::move(etmp);
+
+	Breakpoints btmp;
+	for (auto i : mBreakpoints)
+		btmp.insert(i >= aIndex ? i + 1 : i);
+	mBreakpoints = std::move(btmp);
+
+	return result;
+}
+
+std::string TextEditor::GetWordUnderCursor() const
+{
+	auto c = GetCursorPosition();
+	return GetWordAt(c);
+}
+
+std::string TextEditor::GetWordAt(const Coordinates & aCoords) const
+{
+	auto start = FindWordStart(aCoords);
+	auto end = FindWordEnd(aCoords);
+
+	std::string r;
+
+	for (auto it = start; it < end; Advance(it))
+		r.push_back(mLines[it.mLine][it.mColumn].mChar);
+
+	return r;
+}
+
+void TextEditor::Render(const char* aTitle, const ImVec2& aSize, bool aBorder)
+{
+	mWithinRender = true;
+	mTextChanged = false;
+	mCursorPositionChanged = false;
+
+	ImGui::PushStyleColor(ImGuiCol_ChildWindowBg, ImGui::ColorConvertU32ToFloat4(mPalette[(int)PaletteIndex::Background]));
+	ImGui::PushStyleVar(ImGuiStyleVar_ItemSpacing, ImVec2(0.0f, 0.0f));
+	ImGui::BeginChild(aTitle, aSize, aBorder, ImGuiWindowFlags_HorizontalScrollbar | ImGuiWindowFlags_AlwaysHorizontalScrollbar | ImGuiWindowFlags_NoMove);
+
+	/* Compute mCharAdvance regarding to scaled font size (Ctrl + mouse wheel)*/
+	const float fontSize = ImGui::CalcTextSize("#").x;
+	mCharAdvance = ImVec2(fontSize , ImGui::GetTextLineHeightWithSpacing() * mLineSpacing);	
+
+	/*
+		Keyboard inputs
+	*/
+
+	ImGui::PushAllowKeyboardFocus(true);
+	ImGuiIO& io = ImGui::GetIO();
+	auto shift = io.KeyShift;
+	auto ctrl = io.ConfigMacOSXBehaviors ? io.KeySuper : io.KeyCtrl;
+	auto alt = io.ConfigMacOSXBehaviors ? io.KeyCtrl : io.KeyAlt;
+
+	if (ImGui::IsWindowFocused())
+	{
+		if (ImGui::IsWindowHovered())
+			ImGui::SetMouseCursor(ImGuiMouseCursor_TextInput);
+		//ImGui::CaptureKeyboardFromApp(true);
+
+		io.WantCaptureKeyboard = true;
+		io.WantTextInput = true;
+
+		if (!IsReadOnly() && ctrl && !shift && !alt && ImGui::IsKeyPressed('Z'))
+			Undo();
+		else if (!IsReadOnly() && !ctrl && !shift && alt && ImGui::IsKeyPressed(ImGui::GetKeyIndex(ImGuiKey_Backspace)))
+			Undo();
+		else if (!IsReadOnly() && ctrl && !shift && !alt && ImGui::IsKeyPressed('Y'))
+			Redo();
+		else if (!ctrl && !alt && ImGui::IsKeyPressed(ImGui::GetKeyIndex(ImGuiKey_UpArrow)))
+			MoveUp(1, shift);
+		else if (!ctrl && !alt && ImGui::IsKeyPressed(ImGui::GetKeyIndex(ImGuiKey_DownArrow)))
+			MoveDown(1, shift);
+		else if (!alt && ImGui::IsKeyPressed(ImGui::GetKeyIndex(ImGuiKey_LeftArrow)))
+			MoveLeft(1, shift, ctrl);
+		else if (!alt && ImGui::IsKeyPressed(ImGui::GetKeyIndex(ImGuiKey_RightArrow)))
+			MoveRight(1, shift, ctrl);
+		else if (!alt && ImGui::IsKeyPressed(ImGui::GetKeyIndex(ImGuiKey_PageUp)))
+			MoveUp(GetPageSize() - 4, shift);
+		else if (!alt && ImGui::IsKeyPressed(ImGui::GetKeyIndex(ImGuiKey_PageDown)))
+			MoveDown(GetPageSize() - 4, shift);
+		else if (!alt && ctrl && ImGui::IsKeyPressed(ImGui::GetKeyIndex(ImGuiKey_Home)))
+			MoveTop(shift);
+		else if (ctrl && !alt && ImGui::IsKeyPressed(ImGui::GetKeyIndex(ImGuiKey_End)))
+			MoveBottom(shift);
+		else if (!ctrl && !alt && ImGui::IsKeyPressed(ImGui::GetKeyIndex(ImGuiKey_Home)))
+			MoveHome(shift);
+		else if (!ctrl && !alt && ImGui::IsKeyPressed(ImGui::GetKeyIndex(ImGuiKey_End)))
+			MoveEnd(shift);
+		else if (!IsReadOnly() && !ctrl && !shift && !alt && ImGui::IsKeyPressed(ImGui::GetKeyIndex(ImGuiKey_Delete)))
+			Delete();
+		else if (!IsReadOnly() && !ctrl && !shift && !alt && ImGui::IsKeyPressed(ImGui::GetKeyIndex(ImGuiKey_Backspace)))
+			BackSpace();
+		else if (!ctrl && !shift && !alt && ImGui::IsKeyPressed(45))
+			mOverwrite ^= true;
+		else if (ctrl && !shift && !alt && ImGui::IsKeyPressed(45))
+			Copy();
+		else if (ctrl && !shift && !alt && ImGui::IsKeyPressed('C'))
+			Copy();
+		else if (!IsReadOnly() && !ctrl && shift && !alt && ImGui::IsKeyPressed(45))
+			Paste();
+		else if (!IsReadOnly() && ctrl && !shift && !alt && ImGui::IsKeyPressed('V'))
+			Paste();
+		else if (ctrl && !shift && !alt && ImGui::IsKeyPressed('X'))
+			Cut();
+		else if (!ctrl && shift && !alt && ImGui::IsKeyPressed(ImGui::GetKeyIndex(ImGuiKey_Delete)))
+			Cut();
+		else if (ctrl && !shift && !alt && ImGui::IsKeyPressed(ImGui::GetKeyIndex(ImGuiKey_A)))
+			SelectAll();
+		else if (!IsReadOnly() && !ctrl && !shift && !alt && ImGui::IsKeyPressed(ImGui::GetKeyIndex(ImGuiKey_Enter)) )
+			EnterCharacter('\n');
+		else if (!IsReadOnly() && !ctrl && !alt)
+		{
+			for (size_t i = 0; i < sizeof(io.InputCharacters) / sizeof(io.InputCharacters[0]); i++)
+			{
+				auto c = (unsigned char)io.InputCharacters[i];
+				if (c != 0)
+				{
+					if (isprint(c) || isspace(c))
+					{
+						EnterCharacter((char)c);
+					}
+				}
+			}
+		}
+	}
+
+	/*
+		Mouse inputs
+	*/
+
+	if (ImGui::IsWindowHovered())
+	{
+		static float lastClick = -1.0f;
+		if (!shift && !alt)
+		{
+			auto click       = ImGui::IsMouseClicked(0);
+			auto doubleClick = ImGui::IsMouseDoubleClicked(0);
+			auto t           = ImGui::GetTime();
+			auto tripleClick = click && !doubleClick && t - lastClick < io.MouseDoubleClickTime;
+
+			/*
+				Left mouse button triple click
+			*/
+
+			if (tripleClick)
+			{
+				if (!ctrl)
+				{
+					mState.mCursorPosition = mInteractiveStart = mInteractiveEnd = SanitizeCoordinates(ScreenPosToCoordinates(ImGui::GetMousePos()));
+					mSelectionMode = SelectionMode::Line;
+					SetSelection(mInteractiveStart, mInteractiveEnd, mSelectionMode);
+				}
+
+				lastClick = -1.0f;
+			}
+
+			/*
+				Left mouse button double click
+			*/
+
+			else if (doubleClick)
+			{
+				if (!ctrl)
+				{
+					mState.mCursorPosition = mInteractiveStart = mInteractiveEnd = SanitizeCoordinates(ScreenPosToCoordinates(ImGui::GetMousePos()));
+					if (mSelectionMode == SelectionMode::Line)
+						mSelectionMode = SelectionMode::Normal;
+					else
+						mSelectionMode = SelectionMode::Word;
+					SetSelection(mInteractiveStart, mInteractiveEnd, mSelectionMode);
+				}
+
+				lastClick = (float)ImGui::GetTime();
+			}
+
+			/*
+				Left mouse button click
+			*/
+
+			else if (click)
+			{
+				mState.mCursorPosition = mInteractiveStart = mInteractiveEnd = SanitizeCoordinates(ScreenPosToCoordinates(ImGui::GetMousePos()));
+				if (ctrl)
+					mSelectionMode = SelectionMode::Word;
+				else
+					mSelectionMode = SelectionMode::Normal;
+				SetSelection(mInteractiveStart, mInteractiveEnd, mSelectionMode);
+
+				lastClick = (float)ImGui::GetTime();
+			}
+			// Mouse left button dragging (=> update selection)
+			else if (ImGui::IsMouseDragging(0) && ImGui::IsMouseDown(0))
+			{
+				io.WantCaptureMouse = true;
+				mState.mCursorPosition = mInteractiveEnd = SanitizeCoordinates(ScreenPosToCoordinates(ImGui::GetMousePos()));
+				SetSelection(mInteractiveStart, mInteractiveEnd, mSelectionMode);
+			}
+		}
+	}
+
+	ColorizeInternal();
+
+	static std::string buffer;
+	auto contentSize = ImGui::GetWindowContentRegionMax();
+	auto drawList = ImGui::GetWindowDrawList();
+	float longest(mTextStart);
+
+	ImVec2 cursorScreenPos = ImGui::GetCursorScreenPos();
+	auto scrollX = ImGui::GetScrollX();
+	auto scrollY = ImGui::GetScrollY();
+
+	auto lineNo = (int)floor(scrollY / mCharAdvance.y);
+	auto globalLineMax = (int)mLines.size();
+	auto lineMax = std::max(0, std::min((int)mLines.size() - 1, lineNo + (int)floor((scrollY + contentSize.y) / mCharAdvance.y)));
+
+	// Deduce mTextStart by evaluating mLines size (global lineMax) plus two spaces as text width
+	char buf[16];
+	snprintf(buf, 16, " %d ", globalLineMax);
+	mTextStart = ImGui::CalcTextSize(buf).x + mLeftMargin;
+
+	if (!mLines.empty())
+	{
+		auto fontScale = ImGui::GetFontSize() / ImGui::GetFont()->FontSize;
+		float spaceSize = ImGui::CalcTextSize(" ").x + 1.0f * fontScale;
+
+		while (lineNo <= lineMax)
+		{
+			ImVec2 lineStartScreenPos = ImVec2(cursorScreenPos.x, cursorScreenPos.y + lineNo * mCharAdvance.y);
+			ImVec2 textScreenPos = ImVec2(lineStartScreenPos.x + mTextStart, lineStartScreenPos.y);
+
+			auto& line = mLines[lineNo];
+			longest = std::max(mTextStart + TextDistanceToLineStart(Coordinates(lineNo, (int) line.size())), longest);
+			auto columnNo = 0;
+			Coordinates lineStartCoord(lineNo, 0);
+			Coordinates lineEndCoord(lineNo, (int)line.size());
+
+			/*
+				Draw Selected area 
+			*/
+
+			float sstart = -1.0f;
+			float ssend = -1.0f;
+
+			assert(mState.mSelectionStart <= mState.mSelectionEnd);
+			if (mState.mSelectionStart <= lineEndCoord)
+				sstart = mState.mSelectionStart > lineStartCoord ? TextDistanceToLineStart(mState.mSelectionStart) : 0.0f;
+			if (mState.mSelectionEnd > lineStartCoord)
+				ssend = TextDistanceToLineStart(mState.mSelectionEnd < lineEndCoord ? mState.mSelectionEnd : lineEndCoord);
+
+			if (mState.mSelectionEnd.mLine > lineNo)
+				ssend += mCharAdvance.x;
+
+			if (sstart != -1 && ssend != -1 && sstart < ssend)
+			{
+				ImVec2 vstart(lineStartScreenPos.x + mTextStart + sstart, lineStartScreenPos.y);
+				ImVec2 vend(lineStartScreenPos.x + mTextStart + ssend, lineStartScreenPos.y + mCharAdvance.y);
+				drawList->AddRectFilled(vstart, vend, mPalette[(int)PaletteIndex::Selection]);
+			}
+
+			/*
+				Draw break point
+			*/
+
+			auto start = ImVec2(lineStartScreenPos.x + scrollX, lineStartScreenPos.y);
+
+			if (mBreakpoints.find(lineNo + 1) != mBreakpoints.end())
+			{
+				auto end = ImVec2(lineStartScreenPos.x + contentSize.x + 2.0f * scrollX, lineStartScreenPos.y + mCharAdvance.y);
+				drawList->AddRectFilled(start, end, mPalette[(int)PaletteIndex::Breakpoint]);
+			}
+
+			/*
+				Draw error marker
+			*/
+
+			auto errorIt = mErrorMarkers.find(lineNo + 1);
+			if (errorIt != mErrorMarkers.end())
+			{
+				auto end = ImVec2(lineStartScreenPos.x + contentSize.x + 2.0f * scrollX, lineStartScreenPos.y + mCharAdvance.y);
+				drawList->AddRectFilled(start, end, mPalette[(int)PaletteIndex::ErrorMarker]);
+
+				if (ImGui::IsMouseHoveringRect(lineStartScreenPos, end))
+				{
+					ImGui::BeginTooltip();
+					ImGui::PushStyleColor(ImGuiCol_Text, ImVec4(1.0f, 0.2f, 0.2f, 1.0f));
+					ImGui::Text("Error at line %d:", errorIt->first);
+					ImGui::PopStyleColor();
+					ImGui::Separator();
+					ImGui::PushStyleColor(ImGuiCol_Text, ImVec4(1.0f, 1.0f, 0.2f, 1.0f));
+					ImGui::Text("%s", errorIt->second.c_str());
+					ImGui::PopStyleColor();
+					ImGui::EndTooltip();
+				}
+			}
+
+			/*
+				Draw line number (right aligned)
+			*/
+
+			snprintf(buf, 16, "%d  ", lineNo + 1);
+			auto lineNoWidth = ImGui::CalcTextSize(buf).x;
+			drawList->AddText(ImVec2(lineStartScreenPos.x + mTextStart - lineNoWidth, lineStartScreenPos.y), mPalette[(int)PaletteIndex::LineNumber], buf);
+
+			/*
+				Highlight the current line (where the cursor is).
+			*/
+
+			if (mState.mCursorPosition.mLine == lineNo)
+			{
+				auto focused = ImGui::IsWindowFocused();
+
+				if (!HasSelection())
+				{
+					auto end = ImVec2(start.x + contentSize.x + scrollX, start.y + mCharAdvance.y);
+					drawList->AddRectFilled(start, end, mPalette[(int)(focused ? PaletteIndex::CurrentLineFill : PaletteIndex::CurrentLineFillInactive)]);
+					drawList->AddRect(start, end, mPalette[(int)PaletteIndex::CurrentLineEdge], 1.0f);
+				}
+
+				float cx = TextDistanceToLineStart(mState.mCursorPosition);
+
+				if (focused)
+				{
+					static auto timeStart = std::chrono::system_clock::now();
+					auto timeEnd = std::chrono::system_clock::now();
+					auto diff = timeEnd - timeStart;
+					auto elapsed = std::chrono::duration_cast<std::chrono::milliseconds>(diff).count();
+					if (elapsed > 400)
+					{
+						ImVec2 cstart(textScreenPos.x + cx, lineStartScreenPos.y);
+						ImVec2 cend(textScreenPos.x + cx + (mOverwrite ? mCharAdvance.x : 1.0f), lineStartScreenPos.y + mCharAdvance.y);
+						drawList->AddRectFilled(cstart, cend, mPalette[(int)PaletteIndex::Cursor]);
+						if (elapsed > 800)
+							timeStart = timeEnd;
+					}
+				}
+			}
+
+			/*
+				Draw Text
+			*/
+
+			auto prevColor = line.empty() ? PaletteIndex::Default : (line[0].mMultiLineComment ? PaletteIndex::MultiLineComment : line[0].mColorIndex);
+			ImVec2 bufferOffset;	
+
+			for (auto& glyph : line)
+			{
+				auto color = glyph.mMultiLineComment ? PaletteIndex::MultiLineComment : glyph.mColorIndex;
+
+				if ((color != prevColor || glyph.mChar == '\t') && !buffer.empty())
+				{
+					const ImVec2 newOffset(textScreenPos.x + bufferOffset.x, textScreenPos.y + bufferOffset.y);
+					drawList->AddText(newOffset, mPalette[(uint8_t)prevColor], buffer.c_str());
+					auto textSize = ImGui::CalcTextSize(buffer.c_str());
+					bufferOffset.x += textSize.x + 1.0f * fontScale;
+					buffer.clear();
+				}
+				prevColor = color;
+
+				if (glyph.mChar == '\t')
+					bufferOffset.x = (1.0f * fontScale + std::floor((1.0f + bufferOffset.x)) / (float(mTabSize) * spaceSize)) * (float(mTabSize) * spaceSize);
+				else
+					AppendBuffer(buffer, glyph.mChar, 0);
+				++columnNo;
+			}
+
+			if (!buffer.empty())
+			{
+				const ImVec2 newOffset(textScreenPos.x + bufferOffset.x, textScreenPos.y + bufferOffset.y);
+				drawList->AddText(newOffset, mPalette[(uint8_t)prevColor], buffer.c_str());
+				buffer.clear();
+			}
+
+			++lineNo;
+		}
+		
+		if (ImGui::IsMousePosValid())
+		{
+			auto id = GetWordAt(ScreenPosToCoordinates(ImGui::GetMousePos()));
+			if (!id.empty())
+			{
+				auto it = mLanguageDefinition.mIdentifiers.find(id);
+				if (it != mLanguageDefinition.mIdentifiers.end())
+				{
+					ImGui::BeginTooltip();
+					ImGui::TextUnformatted(it->second.mDeclaration.c_str());
+					ImGui::EndTooltip();
+				}
+				else
+				{
+					auto pi = mLanguageDefinition.mPreprocIdentifiers.find(id);
+					if (pi != mLanguageDefinition.mPreprocIdentifiers.end())
+					{
+						ImGui::BeginTooltip();
+						ImGui::TextUnformatted(pi->second.mDeclaration.c_str());
+						ImGui::EndTooltip();
+					}
+				}
+			}
+		}
+	}
+
+
+	ImGui::Dummy(ImVec2((longest + 2), mLines.size() * mCharAdvance.y));
+
+	if (mScrollToCursor)
+	{
+		EnsureCursorVisible();
+		ImGui::SetWindowFocus();
+		mScrollToCursor = false;
+	}
+
+	ImGui::PopAllowKeyboardFocus();
+	ImGui::EndChild();
+	ImGui::PopStyleVar();
+	ImGui::PopStyleColor();
+
+	mWithinRender = false;
+}
+
+void TextEditor::SetText(const std::string & aText)
+{
+	mLines.clear();
+	mLines.push_back(Line());
+	for (auto chr : aText)
+	{
+		if (chr == '\r')
+		{
+			// ignore the carriage return character
+		}
+		else if (chr == '\n')
+			mLines.push_back(Line());
+		else
+		{
+			mLines.back().push_back(Glyph(chr, PaletteIndex::Default));
+		}
+
+		mTextChanged = true;
+	}
+
+	mUndoBuffer.clear();
+
+	Colorize();
+}
+
+void TextEditor::EnterCharacter(Char aChar)
+{
+	assert(!mReadOnly);
+
+	UndoRecord u;
+
+	u.mBefore = mState;
+
+	if (HasSelection())
+	{
+		u.mRemoved = GetSelectedText();
+		u.mRemovedStart = mState.mSelectionStart;
+		u.mRemovedEnd = mState.mSelectionEnd;
+		DeleteSelection();
+	}
+
+	auto coord = GetActualCursorCoordinates();
+	u.mAddedStart = coord;
+
+	assert(!mLines.empty());
+
+	if (aChar == '\n')
+	{
+		InsertLine(coord.mLine + 1);
+		auto& line = mLines[coord.mLine];
+		auto& newLine = mLines[coord.mLine + 1];
+		newLine.insert(newLine.begin(), line.begin() + coord.mColumn, line.end());
+		line.erase(line.begin() + coord.mColumn, line.begin() + line.size());
+		SetCursorPosition(Coordinates(coord.mLine + 1, 0));
+	}
+	else
+	{
+		auto& line = mLines[coord.mLine];
+		if (mOverwrite && (int)line.size() > coord.mColumn)
+			line[coord.mColumn] = Glyph(aChar, PaletteIndex::Default);
+		else
+			line.insert(line.begin() + coord.mColumn, Glyph(aChar, PaletteIndex::Default));
+		SetCursorPosition(Coordinates(coord.mLine, coord.mColumn + 1));
+	}
+
+	mTextChanged = true;
+
+	u.mAdded = aChar;
+	u.mAddedEnd = GetActualCursorCoordinates();
+	u.mAfter = mState;
+
+	AddUndo(u);
+
+	Colorize(coord.mLine - 1, 3);
+	EnsureCursorVisible();
+}
+
+void TextEditor::SetReadOnly(bool aValue)
+{
+	mReadOnly = aValue;
+}
+
+void TextEditor::SetCursorPosition(const Coordinates & aPosition)
+{
+	if (mState.mCursorPosition != aPosition)
+	{
+		mState.mCursorPosition = aPosition;
+		mCursorPositionChanged = true;
+		EnsureCursorVisible();
+	}
+}
+
+void TextEditor::SetSelectionStart(const Coordinates & aPosition)
+{
+	mState.mSelectionStart = SanitizeCoordinates(aPosition);
+	if (mState.mSelectionStart > mState.mSelectionEnd)
+		std::swap(mState.mSelectionStart, mState.mSelectionEnd);
+}
+
+void TextEditor::SetSelectionEnd(const Coordinates & aPosition)
+{
+	mState.mSelectionEnd = SanitizeCoordinates(aPosition);
+	if (mState.mSelectionStart > mState.mSelectionEnd)
+		std::swap(mState.mSelectionStart, mState.mSelectionEnd);
+}
+
+void TextEditor::SetSelection(const Coordinates & aStart, const Coordinates & aEnd, SelectionMode aMode)
+{
+	auto oldSelStart = mState.mSelectionStart;
+	auto oldSelEnd   = mState.mSelectionEnd;
+
+	mState.mSelectionStart = SanitizeCoordinates(aStart);
+	mState.mSelectionEnd = SanitizeCoordinates(aEnd);
+	if (aStart > aEnd)
+		std::swap(mState.mSelectionStart, mState.mSelectionEnd);
+
+	switch (aMode)
+	{
+	case TextEditor::SelectionMode::Normal:
+		break;
+	case TextEditor::SelectionMode::Word:
+	{
+		mState.mSelectionStart = FindWordStart(mState.mSelectionStart);
+		if (!IsOnWordBoundary(mState.mSelectionEnd))
+			mState.mSelectionEnd = FindWordEnd(FindWordStart(mState.mSelectionEnd));
+		break;
+	}
+	case TextEditor::SelectionMode::Line:
+	{
+		const auto lineNo = mState.mSelectionEnd.mLine;
+		const auto lineSize = lineNo < mLines.size() ? mLines[lineNo].size() : 0;
+		mState.mSelectionStart = Coordinates(mState.mSelectionStart.mLine, 0);
+		mState.mSelectionEnd = Coordinates(lineNo, (int) lineSize);
+		break;
+	}
+	default:
+		break;
+	}
+
+	if (mState.mSelectionStart != oldSelStart ||
+		mState.mSelectionEnd != oldSelEnd)
+		mCursorPositionChanged = true;
+}
+
+void TextEditor::InsertText(const std::string & aValue)
+{
+	InsertText(aValue.c_str());
+}
+
+void TextEditor::InsertText(const char * aValue)
+{
+	if (aValue == nullptr)
+		return;
+
+	auto pos = GetActualCursorCoordinates();
+	auto start = std::min(pos, mState.mSelectionStart);
+	int totalLines = pos.mLine - start.mLine;
+
+	totalLines += InsertTextAt(pos, aValue);
+
+	SetSelection(pos, pos);
+	SetCursorPosition(pos);
+	Colorize(start.mLine - 1, totalLines + 2);
+}
+
+void TextEditor::DeleteSelection()
+{
+	assert(mState.mSelectionEnd >= mState.mSelectionStart);
+
+	if (mState.mSelectionEnd == mState.mSelectionStart)
+		return;
+
+	DeleteRange(mState.mSelectionStart, mState.mSelectionEnd);
+
+	SetSelection(mState.mSelectionStart, mState.mSelectionStart);
+	SetCursorPosition(mState.mSelectionStart);
+	Colorize(mState.mSelectionStart.mLine, 1);
+}
+
+void TextEditor::MoveUp(int aAmount, bool aSelect)
+{
+	auto oldPos = mState.mCursorPosition;
+	mState.mCursorPosition.mLine = std::max(0, mState.mCursorPosition.mLine - aAmount);
+	if (oldPos != mState.mCursorPosition)
+	{
+		if (aSelect)
+		{
+			if (oldPos == mInteractiveStart)
+				mInteractiveStart = mState.mCursorPosition;
+			else if (oldPos == mInteractiveEnd)
+				mInteractiveEnd = mState.mCursorPosition;
+			else
+			{
+				mInteractiveStart = mState.mCursorPosition;
+				mInteractiveEnd = oldPos;
+			}
+		}
+		else
+			mInteractiveStart = mInteractiveEnd = mState.mCursorPosition;
+		SetSelection(mInteractiveStart, mInteractiveEnd);
+
+		EnsureCursorVisible();
+	}
+}
+
+void TextEditor::MoveDown(int aAmount, bool aSelect)
+{
+	assert(mState.mCursorPosition.mColumn >= 0);
+	auto oldPos = mState.mCursorPosition;
+	mState.mCursorPosition.mLine = std::max(0, std::min((int)mLines.size() - 1, mState.mCursorPosition.mLine + aAmount));
+
+	if (mState.mCursorPosition != oldPos)
+	{
+		if (aSelect)
+		{
+			if (oldPos == mInteractiveEnd)
+				mInteractiveEnd = mState.mCursorPosition;
+			else if (oldPos == mInteractiveStart)
+				mInteractiveStart = mState.mCursorPosition;
+			else
+			{
+				mInteractiveStart = oldPos;
+				mInteractiveEnd = mState.mCursorPosition;
+			}
+		}
+		else
+			mInteractiveStart = mInteractiveEnd = mState.mCursorPosition;
+		SetSelection(mInteractiveStart, mInteractiveEnd);
+
+		EnsureCursorVisible();
+	}
+}
+
+void TextEditor::MoveLeft(int aAmount, bool aSelect, bool aWordMode)
+{
+	if (mLines.empty())
+		return;
+
+	auto oldPos = mState.mCursorPosition;
+	mState.mCursorPosition = GetActualCursorCoordinates();
+
+	while (aAmount-- > 0)
+	{
+		if (mState.mCursorPosition.mColumn == 0)
+		{
+			if (mState.mCursorPosition.mLine > 0)
+			{
+				--mState.mCursorPosition.mLine;
+				mState.mCursorPosition.mColumn = (int)mLines[mState.mCursorPosition.mLine].size();
+			}
+		}
+		else
+		{
+			mState.mCursorPosition.mColumn = std::max(0, mState.mCursorPosition.mColumn - 1);
+			if (aWordMode)
+				mState.mCursorPosition = FindWordStart(mState.mCursorPosition);
+		}
+	}
+
+	assert(mState.mCursorPosition.mColumn >= 0);
+	if (aSelect)
+	{
+		if (oldPos == mInteractiveStart)
+			mInteractiveStart = mState.mCursorPosition;
+		else if (oldPos == mInteractiveEnd)
+			mInteractiveEnd = mState.mCursorPosition;
+		else
+		{
+			mInteractiveStart = mState.mCursorPosition;
+			mInteractiveEnd = oldPos;
+		}
+	}
+	else
+		mInteractiveStart = mInteractiveEnd = mState.mCursorPosition;
+	SetSelection(mInteractiveStart, mInteractiveEnd, aSelect && aWordMode ? SelectionMode::Word : SelectionMode::Normal);
+
+	EnsureCursorVisible();
+}
+
+void TextEditor::MoveRight(int aAmount, bool aSelect, bool aWordMode)
+{
+	auto oldPos = mState.mCursorPosition;
+
+	if (mLines.empty())
+		return;
+
+	while (aAmount-- > 0)
+	{
+		auto& line = mLines[mState.mCursorPosition.mLine];
+		if (mState.mCursorPosition.mColumn >= (int)line.size())
+		{
+			if (mState.mCursorPosition.mLine < (int)mLines.size() - 1)
+			{
+				mState.mCursorPosition.mLine = std::max(0, std::min((int)mLines.size() - 1, mState.mCursorPosition.mLine + 1));
+				mState.mCursorPosition.mColumn = 0;
+			}
+		}
+		else
+		{
+			mState.mCursorPosition.mColumn = std::max(0, std::min((int)line.size(), mState.mCursorPosition.mColumn + 1));
+			if (aWordMode)
+				mState.mCursorPosition = FindWordEnd(mState.mCursorPosition);
+		}
+	}
+
+	if (aSelect)
+	{
+		if (oldPos == mInteractiveEnd)
+			mInteractiveEnd = SanitizeCoordinates(mState.mCursorPosition);
+		else if (oldPos == mInteractiveStart)
+			mInteractiveStart = mState.mCursorPosition;
+		else
+		{
+			mInteractiveStart = oldPos;
+			mInteractiveEnd = mState.mCursorPosition;
+		}
+	}
+	else
+		mInteractiveStart = mInteractiveEnd = mState.mCursorPosition;
+	SetSelection(mInteractiveStart, mInteractiveEnd, aSelect && aWordMode ? SelectionMode::Word : SelectionMode::Normal);
+
+	EnsureCursorVisible();
+}
+
+void TextEditor::MoveTop(bool aSelect)
+{
+	auto oldPos = mState.mCursorPosition;
+	SetCursorPosition(Coordinates(0, 0));
+
+	if (mState.mCursorPosition != oldPos)
+	{
+		if (aSelect)
+		{
+			mInteractiveEnd = oldPos;
+			mInteractiveStart = mState.mCursorPosition;
+		}
+		else
+			mInteractiveStart = mInteractiveEnd = mState.mCursorPosition;
+		SetSelection(mInteractiveStart, mInteractiveEnd);
+	}
+}
+
+void TextEditor::TextEditor::MoveBottom(bool aSelect)
+{
+	auto oldPos = GetCursorPosition();
+	auto newPos = Coordinates((int)mLines.size() - 1, 0);
+	SetCursorPosition(newPos);
+	if (aSelect)
+	{
+		mInteractiveStart = oldPos;
+		mInteractiveEnd = newPos;
+	}
+	else
+		mInteractiveStart = mInteractiveEnd = newPos;
+	SetSelection(mInteractiveStart, mInteractiveEnd);
+}
+
+void TextEditor::MoveHome(bool aSelect)
+{
+	auto oldPos = mState.mCursorPosition;
+	SetCursorPosition(Coordinates(mState.mCursorPosition.mLine, 0));
+
+	if (mState.mCursorPosition != oldPos)
+	{
+		if (aSelect)
+		{
+			if (oldPos == mInteractiveStart)
+				mInteractiveStart = mState.mCursorPosition;
+			else if (oldPos == mInteractiveEnd)
+				mInteractiveEnd = mState.mCursorPosition;
+			else
+			{
+				mInteractiveStart = mState.mCursorPosition;
+				mInteractiveEnd = oldPos;
+			}
+		}
+		else
+			mInteractiveStart = mInteractiveEnd = mState.mCursorPosition;
+		SetSelection(mInteractiveStart, mInteractiveEnd);
+	}
+}
+
+void TextEditor::MoveEnd(bool aSelect)
+{
+	auto oldPos = mState.mCursorPosition;
+	SetCursorPosition(Coordinates(mState.mCursorPosition.mLine, (int)mLines[oldPos.mLine].size()));
+
+	if (mState.mCursorPosition != oldPos)
+	{
+		if (aSelect)
+		{
+			if (oldPos == mInteractiveEnd)
+				mInteractiveEnd = mState.mCursorPosition;
+			else if (oldPos == mInteractiveStart)
+				mInteractiveStart = mState.mCursorPosition;
+			else
+			{
+				mInteractiveStart = oldPos;
+				mInteractiveEnd = mState.mCursorPosition;
+			}
+		}
+		else
+			mInteractiveStart = mInteractiveEnd = mState.mCursorPosition;
+		SetSelection(mInteractiveStart, mInteractiveEnd);
+	}
+}
+
+void TextEditor::Delete()
+{
+	assert(!mReadOnly);
+
+	if (mLines.empty())
+		return;
+
+	UndoRecord u;
+	u.mBefore = mState;
+
+	if (HasSelection())
+	{
+		u.mRemoved = GetSelectedText();
+		u.mRemovedStart = mState.mSelectionStart;
+		u.mRemovedEnd = mState.mSelectionEnd;
+
+		DeleteSelection();
+	}
+	else
+	{
+		auto pos = GetActualCursorCoordinates();
+		SetCursorPosition(pos);
+		auto& line = mLines[pos.mLine];
+
+		if (pos.mColumn == (int)line.size())
+		{
+			if (pos.mLine == (int)mLines.size() - 1)
+				return;
+
+			u.mRemoved = '\n';
+			u.mRemovedStart = u.mRemovedEnd = GetActualCursorCoordinates();
+			Advance(u.mRemovedEnd);
+
+			auto& nextLine = mLines[pos.mLine + 1];
+			line.insert(line.end(), nextLine.begin(), nextLine.end());
+			RemoveLine(pos.mLine + 1);
+		}
+		else
+		{
+			u.mRemoved = line[pos.mColumn].mChar;
+			u.mRemovedStart = u.mRemovedEnd = GetActualCursorCoordinates();
+			u.mRemovedEnd.mColumn++;
+
+			line.erase(line.begin() + pos.mColumn);
+		}
+
+		mTextChanged = true;
+
+		Colorize(pos.mLine, 1);
+	}
+
+	u.mAfter = mState;
+	AddUndo(u);
+}
+
+void TextEditor::BackSpace()
+{
+	assert(!mReadOnly);
+
+	if (mLines.empty())
+		return;
+
+
+	UndoRecord u;
+	u.mBefore = mState;
+
+	if (HasSelection())
+	{
+		u.mRemoved = GetSelectedText();
+		u.mRemovedStart = mState.mSelectionStart;
+		u.mRemovedEnd = mState.mSelectionEnd;
+
+		DeleteSelection();
+	}
+	else
+	{
+		auto pos = GetActualCursorCoordinates();
+		SetCursorPosition(pos);
+
+		if (mState.mCursorPosition.mColumn == 0)
+		{
+			if (mState.mCursorPosition.mLine == 0)
+				return;
+
+			u.mRemoved = '\n';
+			u.mRemovedStart = u.mRemovedEnd = GetActualCursorCoordinates();
+			Advance(u.mRemovedEnd);
+
+			auto& line = mLines[mState.mCursorPosition.mLine];
+			auto& prevLine = mLines[mState.mCursorPosition.mLine - 1];
+			auto prevSize = (int)prevLine.size();
+			prevLine.insert(prevLine.end(), line.begin(), line.end());
+			RemoveLine(mState.mCursorPosition.mLine);
+			--mState.mCursorPosition.mLine;
+			mState.mCursorPosition.mColumn = prevSize;
+		}
+		else
+		{
+			auto& line = mLines[mState.mCursorPosition.mLine];
+
+			u.mRemoved = line[pos.mColumn - 1].mChar;
+			u.mRemovedStart = u.mRemovedEnd = GetActualCursorCoordinates();
+			--u.mRemovedStart.mColumn;
+
+			--mState.mCursorPosition.mColumn;
+			if (mState.mCursorPosition.mColumn < (int)line.size())
+				line.erase(line.begin() + mState.mCursorPosition.mColumn);
+		}
+
+		mTextChanged = true;
+
+		EnsureCursorVisible();
+		Colorize(mState.mCursorPosition.mLine, 1);
+	}
+
+	u.mAfter = mState;
+	AddUndo(u);
+}
+
+void TextEditor::SelectWordUnderCursor()
+{
+	auto c = GetCursorPosition();
+	SetSelection(FindWordStart(c), FindWordEnd(c));
+}
+
+void TextEditor::SelectAll()
+{
+	SetSelection(Coordinates(0, 0), Coordinates((int)mLines.size(), 0));
+}
+
+bool TextEditor::HasSelection() const
+{
+	return mState.mSelectionEnd > mState.mSelectionStart;
+}
+
+void TextEditor::Copy()
+{
+	if (HasSelection())
+	{
+		ImGui::SetClipboardText(GetSelectedText().c_str());
+	}
+	else
+	{
+		if (!mLines.empty())
+		{
+			std::string str;
+			auto& line = mLines[GetActualCursorCoordinates().mLine];
+			for (auto& g : line)
+				str.push_back(g.mChar);
+			ImGui::SetClipboardText(str.c_str());
+		}
+	}
+}
+
+void TextEditor::Cut()
+{
+	if (IsReadOnly())
+	{
+		Copy();
+	}
+	else
+	{
+		if (HasSelection())
+		{
+			UndoRecord u;
+			u.mBefore = mState;
+			u.mRemoved = GetSelectedText();
+			u.mRemovedStart = mState.mSelectionStart;
+			u.mRemovedEnd = mState.mSelectionEnd;
+
+			Copy();
+			DeleteSelection();
+
+			u.mAfter = mState;
+			AddUndo(u);
+		}
+	}
+}
+
+void TextEditor::Paste()
+{
+	auto clipText = ImGui::GetClipboardText();
+	if (clipText != nullptr && strlen(clipText) > 0)
+	{
+		UndoRecord u;
+		u.mBefore = mState;
+
+		if (HasSelection())
+		{
+			u.mRemoved = GetSelectedText();
+			u.mRemovedStart = mState.mSelectionStart;
+			u.mRemovedEnd = mState.mSelectionEnd;
+			DeleteSelection();
+		}
+
+		u.mAdded = clipText;
+		u.mAddedStart = GetActualCursorCoordinates();
+
+		InsertText(clipText);
+
+		u.mAddedEnd = GetActualCursorCoordinates();
+		u.mAfter = mState;
+		AddUndo(u);
+	}
+}
+
+bool TextEditor::CanUndo() const
+{
+	return mUndoIndex > 0;
+}
+
+bool TextEditor::CanRedo() const
+{
+	return mUndoIndex < (int)mUndoBuffer.size();
+}
+
+void TextEditor::Undo(int aSteps)
+{
+	while (CanUndo() && aSteps-- > 0)
+		mUndoBuffer[--mUndoIndex].Undo(this);
+}
+
+void TextEditor::Redo(int aSteps)
+{
+	while (CanRedo() && aSteps-- > 0)
+		mUndoBuffer[mUndoIndex++].Redo(this);
+}
+
+const TextEditor::Palette & TextEditor::GetDarkPalette()
+{
+	static Palette p = { {
+		0xffffffff,	// None
+		0xffd69c56,	// Keyword	
+		0xff00ff00,	// Number
+		0xff7070e0,	// String
+		0xff70a0e0, // Char literal
+		0xffffffff, // Punctuation
+		0xff409090,	// Preprocessor
+		0xffaaaaaa, // Identifier
+		0xff9bc64d, // Known identifier
+		0xffc040a0, // Preproc identifier
+		0xff206020, // Comment (single line)
+		0xff406020, // Comment (multi line)
+		0xff101010, // Background
+		0xffe0e0e0, // Cursor
+		0x80a06020, // Selection
+		0x800020ff, // ErrorMarker
+		0x40f08000, // Breakpoint
+		0xff707000, // Line number
+		0x40000000, // Current line fill
+		0x40808080, // Current line fill (inactive)
+		0x40a0a0a0, // Current line edge
+	} };
+	return p;
+}
+
+const TextEditor::Palette & TextEditor::GetLightPalette()
+{
+	static Palette p = { {
+		0xff000000,	// None
+		0xffff0c06,	// Keyword	
+		0xff008000,	// Number
+		0xff2020a0,	// String
+		0xff304070, // Char literal
+		0xff000000, // Punctuation
+		0xff409090,	// Preprocessor
+		0xff404040, // Identifier
+		0xff606010, // Known identifier
+		0xffc040a0, // Preproc identifier
+		0xff205020, // Comment (single line)
+		0xff405020, // Comment (multi line)
+		0xffffffff, // Background
+		0xff000000, // Cursor
+		0x80600000, // Selection
+		0xa00010ff, // ErrorMarker
+		0x80f08000, // Breakpoint
+		0xff505000, // Line number
+		0x40000000, // Current line fill
+		0x40808080, // Current line fill (inactive)
+		0x40000000, // Current line edge
+	} };
+	return p;
+}
+
+const TextEditor::Palette & TextEditor::GetRetroBluePalette()
+{
+	static Palette p = { {
+		0xff00ffff,	// None
+		0xffffff00,	// Keyword	
+		0xff00ff00,	// Number
+		0xff808000,	// String
+		0xff808000, // Char literal
+		0xffffffff, // Punctuation
+		0xff008000,	// Preprocessor
+		0xff00ffff, // Identifier
+		0xffffffff, // Known identifier
+		0xffff00ff, // Preproc identifier
+		0xff808080, // Comment (single line)
+		0xff404040, // Comment (multi line)
+		0xff800000, // Background
+		0xff0080ff, // Cursor
+		0x80ffff00, // Selection
+		0xa00000ff, // ErrorMarker
+		0x80ff8000, // Breakpoint
+		0xff808000, // Line number
+		0x40000000, // Current line fill
+		0x40808080, // Current line fill (inactive)
+		0x40000000, // Current line edge
+	} };
+	return p;
+}
+
+
+std::string TextEditor::GetText() const
+{
+	return GetText(Coordinates(), Coordinates((int)mLines.size(), 0));
+}
+
+std::string TextEditor::GetSelectedText() const
+{
+	return GetText(mState.mSelectionStart, mState.mSelectionEnd);
+}
+
+std::string TextEditor::GetCurrentLineText()const
+{
+	auto lineLength = (int) mLines[mState.mCursorPosition.mLine].size();
+	return GetText(Coordinates(mState.mCursorPosition.mLine, 0), Coordinates(mState.mCursorPosition.mLine, lineLength));
+}
+
+void TextEditor::ProcessInputs()
+{
+}
+
+void TextEditor::Colorize(int aFromLine, int aLines)
+{
+	int toLine = aLines == -1 ? (int)mLines.size() : std::min((int)mLines.size(), aFromLine + aLines);
+	mColorRangeMin = std::min(mColorRangeMin, aFromLine);
+	mColorRangeMax = std::max(mColorRangeMax, toLine);
+	mColorRangeMin = std::max(0, mColorRangeMin);
+	mColorRangeMax = std::max(mColorRangeMin, mColorRangeMax);
+	mCheckMultilineComments = true;
+}
+
+void TextEditor::ColorizeRange(int aFromLine, int aToLine)
+{
+	if (mLines.empty() || aFromLine >= aToLine)
+		return;
+
+	std::string buffer;
+	int endLine = std::max(0, std::min((int)mLines.size(), aToLine));
+	for (int i = aFromLine; i < endLine; ++i)
+	{
+		bool preproc = false;
+		auto& line = mLines[i];
+		buffer.clear();
+		for (auto g : mLines[i])
+		{
+			buffer.push_back(g.mChar);
+			g.mColorIndex = PaletteIndex::Default;
+		}
+
+		std::match_results<std::string::const_iterator> results;
+		auto last = buffer.cend();
+		for (auto first = buffer.cbegin(); first != last; ++first)
+		{
+			for (auto& p : mRegexList)
+			{
+				if (std::regex_search<std::string::const_iterator>(first, last, results, p.first, std::regex_constants::match_continuous))
+				{
+					auto v = *results.begin();
+					auto start = v.first - buffer.begin();
+					auto end = v.second - buffer.begin();
+					auto id = buffer.substr(start, end - start);
+					auto color = p.second;
+					if (color == PaletteIndex::Identifier)
+					{
+						if (!mLanguageDefinition.mCaseSensitive)
+							std::transform(id.begin(), id.end(), id.begin(), ::toupper);
+
+						if (!preproc)
+						{
+							if (mLanguageDefinition.mKeywords.find(id) != mLanguageDefinition.mKeywords.end())
+								color = PaletteIndex::Keyword;
+							else if (mLanguageDefinition.mIdentifiers.find(id) != mLanguageDefinition.mIdentifiers.end())
+								color = PaletteIndex::KnownIdentifier;
+							else if (mLanguageDefinition.mPreprocIdentifiers.find(id) != mLanguageDefinition.mPreprocIdentifiers.end())
+								color = PaletteIndex::PreprocIdentifier;
+						}
+						else
+						{
+							if (mLanguageDefinition.mPreprocIdentifiers.find(id) != mLanguageDefinition.mPreprocIdentifiers.end())
+								color = PaletteIndex::PreprocIdentifier;
+							else
+								color = PaletteIndex::Identifier;
+						}
+					}
+					else if (color == PaletteIndex::Preprocessor)
+					{
+						preproc = true;
+					}
+					for (int j = (int)start; j < (int)end; ++j)
+						line[j].mColorIndex = color;
+					first += end - start - 1;
+					break;
+				}
+			}
+		}
+	}
+}
+
+void TextEditor::ColorizeInternal()
+{
+	if (mLines.empty())
+		return;
+	
+	if (mCheckMultilineComments)
+	{
+		auto end = Coordinates((int)mLines.size(), 0);
+		auto commentStart = end;
+		auto withinString = false;
+		for (auto i = Coordinates(0, 0); i < end; Advance(i))
+		{
+			auto& line = mLines[i.mLine];
+			if (!line.empty())
+			{
+				auto g = line[i.mColumn];
+				auto c = g.mChar;
+
+				bool inComment = commentStart <= i;
+
+				if (withinString)
+				{
+					line[i.mColumn].mMultiLineComment = inComment;
+
+					if (c == '\"')
+					{
+						if (i.mColumn + 1 < (int)line.size() && line[i.mColumn + 1].mChar == '\"')
+						{
+							Advance(i);
+							if (i.mColumn < (int)line.size())
+								line[i.mColumn].mMultiLineComment = inComment;
+						}
+						else
+							withinString = false;
+					}
+					else if (c == '\\')
+					{
+						Advance(i);
+						if (i.mColumn < (int)line.size())
+							line[i.mColumn].mMultiLineComment = inComment;
+					}
+				}
+				else
+				{
+					if (c == '\"')
+					{
+						withinString = true;
+						line[i.mColumn].mMultiLineComment = inComment;
+					}
+					else
+					{
+						auto pred = [](const char& a, const Glyph& b) { return a == b.mChar; };
+						auto from = line.begin() + i.mColumn;
+						auto& startStr = mLanguageDefinition.mCommentStart;
+						if (i.mColumn + startStr.size() <= line.size() &&
+							equals(startStr.begin(), startStr.end(), from, from + startStr.size(), pred))
+							commentStart = i;
+
+						inComment = commentStart <= i;
+
+						line[i.mColumn].mMultiLineComment = inComment;
+						
+						auto& endStr = mLanguageDefinition.mCommentEnd;
+						if (i.mColumn + 1 >= (int)endStr.size() &&
+							equals(endStr.begin(), endStr.end(), from + 1 - endStr.size(), from + 1, pred))
+							commentStart = end;
+					}
+				}
+			}
+		}
+		mCheckMultilineComments = false;
+		return;
+	}
+
+	if (mColorRangeMin < mColorRangeMax)
+	{
+		int to = std::min(mColorRangeMin + 10, mColorRangeMax);
+		ColorizeRange(mColorRangeMin, to);
+		mColorRangeMin = to;
+
+		if (mColorRangeMax == mColorRangeMin)
+		{
+			mColorRangeMin = std::numeric_limits<int>::max();
+			mColorRangeMax = 0;
+		}
+		return;
+	}
+}
+
+float TextEditor::TextDistanceToLineStart(const Coordinates& aFrom) const
+{
+	auto& line = mLines[aFrom.mLine];
+	float distance = 0.0f;
+	auto fontScale = ImGui::GetFontSize() / ImGui::GetFont()->FontSize;
+	float spaceSize = ImGui::CalcTextSize(" ").x + 1.0f * fontScale;
+	for (size_t it = 0u; it < line.size() && it < (unsigned)aFrom.mColumn; ++it)
+	{
+		if (line[it].mChar == '\t')
+		{
+			distance = (1.0f * fontScale + std::floor((1.0f + distance)) / (float(mTabSize) * spaceSize)) * (float(mTabSize) * spaceSize);
+		}
+		else
+		{
+			char tempCString[2];
+ 			tempCString[0] = line[it].mChar;
+			tempCString[1] = '\0';
+			distance += ImGui::CalcTextSize(tempCString).x + 1.0f * fontScale;
+		}
+	}
+
+	return distance;
+}
+
+void TextEditor::EnsureCursorVisible()
+{
+	if (!mWithinRender)
+	{
+		mScrollToCursor = true;
+		return;
+	}
+
+	float scrollX = ImGui::GetScrollX();
+	float scrollY = ImGui::GetScrollY();
+
+	auto height = ImGui::GetWindowHeight();
+	auto width = ImGui::GetWindowWidth();
+
+	auto top = 1 + (int)ceil(scrollY / mCharAdvance.y);
+	auto bottom = (int)ceil((scrollY + height) / mCharAdvance.y);
+
+	auto left = (int)ceil(scrollX / mCharAdvance.x);
+	auto right = (int)ceil((scrollX + width) / mCharAdvance.x);
+
+	auto pos = GetActualCursorCoordinates();
+	auto len = TextDistanceToLineStart(pos);
+
+	if (pos.mLine < top)
+		ImGui::SetScrollY(std::max(0.0f, (pos.mLine - 1) * mCharAdvance.y));
+	if (pos.mLine > bottom - 4)
+		ImGui::SetScrollY(std::max(0.0f, (pos.mLine + 4) * mCharAdvance.y - height));
+	if (len + mTextStart < left + 4)
+		ImGui::SetScrollX(std::max(0.0f, len + mTextStart - 4));
+	if (len + mTextStart > right - 4)
+		ImGui::SetScrollX(std::max(0.0f, len + mTextStart + 4 - width));
+}
+
+int TextEditor::GetPageSize() const
+{
+	auto height = ImGui::GetWindowHeight() - 20.0f;
+	return (int)floor(height / mCharAdvance.y);
+}
+
+TextEditor::UndoRecord::UndoRecord(
+	const std::string& aAdded,
+	const TextEditor::Coordinates aAddedStart,
+	const TextEditor::Coordinates aAddedEnd,
+	const std::string& aRemoved,
+	const TextEditor::Coordinates aRemovedStart,
+	const TextEditor::Coordinates aRemovedEnd,
+	TextEditor::EditorState& aBefore,
+	TextEditor::EditorState& aAfter)
+	: mAdded(aAdded)
+	, mAddedStart(aAddedStart)
+	, mAddedEnd(aAddedEnd)
+	, mRemoved(aRemoved)
+	, mRemovedStart(aRemovedStart)
+	, mRemovedEnd(aRemovedEnd)
+	, mBefore(aBefore)
+	, mAfter(aAfter)
+{
+	assert(mAddedStart <= mAddedEnd);
+	assert(mRemovedStart <= mRemovedEnd);
+}
+
+void TextEditor::UndoRecord::Undo(TextEditor * aEditor)
+{
+	if (!mAdded.empty())
+	{
+		aEditor->DeleteRange(mAddedStart, mAddedEnd);
+		aEditor->Colorize(mAddedStart.mLine - 1, mAddedEnd.mLine - mAddedStart.mLine + 2);
+	}
+
+	if (!mRemoved.empty())
+	{
+		auto start = mRemovedStart;
+		aEditor->InsertTextAt(start, mRemoved.c_str());
+		aEditor->Colorize(mRemovedStart.mLine - 1, mRemovedEnd.mLine - mRemovedStart.mLine + 2);
+	}
+
+	aEditor->mState = mBefore;
+	aEditor->EnsureCursorVisible();
+
+}
+
+void TextEditor::UndoRecord::Redo(TextEditor * aEditor)
+{
+	if (!mRemoved.empty())
+	{
+		aEditor->DeleteRange(mRemovedStart, mRemovedEnd);
+		aEditor->Colorize(mRemovedStart.mLine - 1, mRemovedEnd.mLine - mRemovedStart.mLine + 1);
+	}
+
+	if (!mAdded.empty())
+	{
+		auto start = mAddedStart;
+		aEditor->InsertTextAt(start, mAdded.c_str());
+		aEditor->Colorize(mAddedStart.mLine - 1, mAddedEnd.mLine - mAddedStart.mLine + 1);
+	}
+
+	aEditor->mState = mAfter;
+	aEditor->EnsureCursorVisible();
+}
+
+TextEditor::LanguageDefinition TextEditor::LanguageDefinition::CPlusPlus()
+{
+	static bool inited = false;
+	static LanguageDefinition langDef;
+	if (!inited)
+	{
+		static const char* const cppKeywords[] = {
+			"alignas", "alignof", "and", "and_eq", "asm", "atomic_cancel", "atomic_commit", "atomic_noexcept", "auto", "bitand", "bitor", "bool", "break", "case", "catch", "char", "char16_t", "char32_t", "class",
+			"compl", "concept", "const", "constexpr", "const_cast", "continue", "decltype", "default", "delete", "do", "double", "dynamic_cast", "else", "enum", "explicit", "export", "extern", "false", "float",
+			"for", "friend", "goto", "if", "import", "inline", "int", "long", "module", "mutable", "namespace", "new", "noexcept", "not", "not_eq", "nullptr", "operator", "or", "or_eq", "private", "protected", "public",
+			"register", "reinterpret_cast", "requires", "return", "short", "signed", "sizeof", "static", "static_assert", "static_cast", "struct", "switch", "synchronized", "template", "this", "thread_local",
+			"throw", "true", "try", "typedef", "typeid", "typename", "union", "unsigned", "using", "virtual", "void", "volatile", "wchar_t", "while", "xor", "xor_eq"
+		};
+		for (auto& k : cppKeywords)
+			langDef.mKeywords.insert(k);
+
+		static const char* const identifiers[] = {
+			"abort", "abs", "acos", "asin", "atan", "atexit", "atof", "atoi", "atol", "ceil", "clock", "cosh", "ctime", "div", "exit", "fabs", "floor", "fmod", "getchar", "getenv", "isalnum", "isalpha", "isdigit", "isgraph",
+			"ispunct", "isspace", "isupper", "kbhit", "log10", "log2", "log", "memcmp", "modf", "pow", "printf", "sprintf", "snprintf", "putchar", "putenv", "puts", "rand", "remove", "rename", "sinh", "sqrt", "srand", "strcat", "strcmp", "strerror", "time", "tolower", "toupper",
+			"std", "string", "vector", "map", "unordered_map", "set", "unordered_set", "min", "max"
+		};
+		for (auto& k : identifiers)
+		{
+			Identifier id;
+			id.mDeclaration = "Built-in function";
+			langDef.mIdentifiers.insert(std::make_pair(std::string(k), id));
+		}
+
+		langDef.mTokenRegexStrings.push_back(std::make_pair<std::string, PaletteIndex>("//.*", PaletteIndex::Comment));
+		langDef.mTokenRegexStrings.push_back(std::make_pair<std::string, PaletteIndex>("[ \\t]*#[ \\t]*[a-zA-Z_]+", PaletteIndex::Preprocessor));
+		langDef.mTokenRegexStrings.push_back(std::make_pair<std::string, PaletteIndex>("L?\\\"(\\\\.|[^\\\"])*\\\"", PaletteIndex::String));
+		langDef.mTokenRegexStrings.push_back(std::make_pair<std::string, PaletteIndex>("\\'\\\\?[^\\']\\'", PaletteIndex::CharLiteral));
+		langDef.mTokenRegexStrings.push_back(std::make_pair<std::string, PaletteIndex>("0[xX][0-9a-fA-F]+[uU]?[lL]?[lL]?", PaletteIndex::Number));
+		langDef.mTokenRegexStrings.push_back(std::make_pair<std::string, PaletteIndex>("[+-]?([0-9]+([.][0-9]*)?|[.][0-9]+)([eE][+-]?[0-9]+)?[fF]?", PaletteIndex::Number));
+		langDef.mTokenRegexStrings.push_back(std::make_pair<std::string, PaletteIndex>("0[0-7]+[Uu]?[lL]?[lL]?", PaletteIndex::Number));
+		langDef.mTokenRegexStrings.push_back(std::make_pair<std::string, PaletteIndex>("[+-]?[0-9]+[Uu]?[lL]?[lL]?", PaletteIndex::Number));
+		langDef.mTokenRegexStrings.push_back(std::make_pair<std::string, PaletteIndex>("[a-zA-Z_][a-zA-Z0-9_]*", PaletteIndex::Identifier));
+		langDef.mTokenRegexStrings.push_back(std::make_pair<std::string, PaletteIndex>("[\\[\\]\\{\\}\\!\\%\\^\\&\\*\\(\\)\\-\\+\\=\\~\\|\\<\\>\\?\\/\\;\\,\\.]", PaletteIndex::Punctuation));
+
+		langDef.mCommentStart = "/*";
+		langDef.mCommentEnd = "*/";
+
+		langDef.mCaseSensitive = true;
+
+		langDef.mName = "C++";
+
+		inited = true;
+	}
+	return langDef;
+}
+
+TextEditor::LanguageDefinition TextEditor::LanguageDefinition::HLSL()
+{
+	static bool inited = false;
+	static LanguageDefinition langDef;
+	if (!inited)
+	{
+		static const char* const keywords[] = {
+			"AppendStructuredBuffer", "asm", "asm_fragment", "BlendState", "bool", "break", "Buffer", "ByteAddressBuffer", "case", "cbuffer", "centroid", "class", "column_major", "compile", "compile_fragment",
+			"CompileShader", "const", "continue", "ComputeShader", "ConsumeStructuredBuffer", "default", "DepthStencilState", "DepthStencilView", "discard", "do", "double", "DomainShader", "dword", "else",
+			"export", "extern", "false", "float", "for", "fxgroup", "GeometryShader", "groupshared", "half", "Hullshader", "if", "in", "inline", "inout", "InputPatch", "int", "interface", "line", "lineadj",
+			"linear", "LineStream", "matrix", "min16float", "min10float", "min16int", "min12int", "min16uint", "namespace", "nointerpolation", "noperspective", "NULL", "out", "OutputPatch", "packoffset",
+			"pass", "pixelfragment", "PixelShader", "point", "PointStream", "precise", "RasterizerState", "RenderTargetView", "return", "register", "row_major", "RWBuffer", "RWByteAddressBuffer", "RWStructuredBuffer",
+			"RWTexture1D", "RWTexture1DArray", "RWTexture2D", "RWTexture2DArray", "RWTexture3D", "sample", "sampler", "SamplerState", "SamplerComparisonState", "shared", "snorm", "stateblock", "stateblock_state",
+			"static", "string", "struct", "switch", "StructuredBuffer", "tbuffer", "technique", "technique10", "technique11", "texture", "Texture1D", "Texture1DArray", "Texture2D", "Texture2DArray", "Texture2DMS",
+			"Texture2DMSArray", "Texture3D", "TextureCube", "TextureCubeArray", "true", "typedef", "triangle", "triangleadj", "TriangleStream", "uint", "uniform", "unorm", "unsigned", "vector", "vertexfragment",
+			"VertexShader", "void", "volatile", "while",
+			"bool1","bool2","bool3","bool4","double1","double2","double3","double4", "float1", "float2", "float3", "float4", "int1", "int2", "int3", "int4", "in", "out", "inout",
+			"uint1", "uint2", "uint3", "uint4", "dword1", "dword2", "dword3", "dword4", "half1", "half2", "half3", "half4",
+			"float1x1","float2x1","float3x1","float4x1","float1x2","float2x2","float3x2","float4x2",
+			"float1x3","float2x3","float3x3","float4x3","float1x4","float2x4","float3x4","float4x4",
+			"half1x1","half2x1","half3x1","half4x1","half1x2","half2x2","half3x2","half4x2",
+			"half1x3","half2x3","half3x3","half4x3","half1x4","half2x4","half3x4","half4x4",
+		};
+		for (auto& k : keywords)
+			langDef.mKeywords.insert(k);
+
+		static const char* const identifiers[] = {
+			"abort", "abs", "acos", "all", "AllMemoryBarrier", "AllMemoryBarrierWithGroupSync", "any", "asdouble", "asfloat", "asin", "asint", "asint", "asuint",
+			"asuint", "atan", "atan2", "ceil", "CheckAccessFullyMapped", "clamp", "clip", "cos", "cosh", "countbits", "cross", "D3DCOLORtoUBYTE4", "ddx",
+			"ddx_coarse", "ddx_fine", "ddy", "ddy_coarse", "ddy_fine", "degrees", "determinant", "DeviceMemoryBarrier", "DeviceMemoryBarrierWithGroupSync",
+			"distance", "dot", "dst", "errorf", "EvaluateAttributeAtCentroid", "EvaluateAttributeAtSample", "EvaluateAttributeSnapped", "exp", "exp2",
+			"f16tof32", "f32tof16", "faceforward", "firstbithigh", "firstbitlow", "floor", "fma", "fmod", "frac", "frexp", "fwidth", "GetRenderTargetSampleCount",
+			"GetRenderTargetSamplePosition", "GroupMemoryBarrier", "GroupMemoryBarrierWithGroupSync", "InterlockedAdd", "InterlockedAnd", "InterlockedCompareExchange",
+			"InterlockedCompareStore", "InterlockedExchange", "InterlockedMax", "InterlockedMin", "InterlockedOr", "InterlockedXor", "isfinite", "isinf", "isnan",
+			"ldexp", "length", "lerp", "lit", "log", "log10", "log2", "mad", "max", "min", "modf", "msad4", "mul", "noise", "normalize", "pow", "printf",
+			"Process2DQuadTessFactorsAvg", "Process2DQuadTessFactorsMax", "Process2DQuadTessFactorsMin", "ProcessIsolineTessFactors", "ProcessQuadTessFactorsAvg",
+			"ProcessQuadTessFactorsMax", "ProcessQuadTessFactorsMin", "ProcessTriTessFactorsAvg", "ProcessTriTessFactorsMax", "ProcessTriTessFactorsMin",
+			"radians", "rcp", "reflect", "refract", "reversebits", "round", "rsqrt", "saturate", "sign", "sin", "sincos", "sinh", "smoothstep", "sqrt", "step",
+			"tan", "tanh", "tex1D", "tex1D", "tex1Dbias", "tex1Dgrad", "tex1Dlod", "tex1Dproj", "tex2D", "tex2D", "tex2Dbias", "tex2Dgrad", "tex2Dlod", "tex2Dproj",
+			"tex3D", "tex3D", "tex3Dbias", "tex3Dgrad", "tex3Dlod", "tex3Dproj", "texCUBE", "texCUBE", "texCUBEbias", "texCUBEgrad", "texCUBElod", "texCUBEproj", "transpose", "trunc"
+		};
+		for (auto& k : identifiers)
+		{
+			Identifier id;
+			id.mDeclaration = "Built-in function";
+			langDef.mIdentifiers.insert(std::make_pair(std::string(k), id));
+		}
+
+		langDef.mTokenRegexStrings.push_back(std::make_pair<std::string, PaletteIndex>("//.*", PaletteIndex::Comment));
+		langDef.mTokenRegexStrings.push_back(std::make_pair<std::string, PaletteIndex>("[ \\t]*#[ \\t]*[a-zA-Z_]+", PaletteIndex::Preprocessor));
+		langDef.mTokenRegexStrings.push_back(std::make_pair<std::string, PaletteIndex>("L?\\\"(\\\\.|[^\\\"])*\\\"", PaletteIndex::String));
+		langDef.mTokenRegexStrings.push_back(std::make_pair<std::string, PaletteIndex>("\\'\\\\?[^\\']\\'", PaletteIndex::CharLiteral));
+		langDef.mTokenRegexStrings.push_back(std::make_pair<std::string, PaletteIndex>("[+-]?([0-9]+([.][0-9]*)?|[.][0-9]+)([eE][+-]?[0-9]+)?[fF]?", PaletteIndex::Number));
+		langDef.mTokenRegexStrings.push_back(std::make_pair<std::string, PaletteIndex>("[+-]?[0-9]+[Uu]?[lL]?[lL]?", PaletteIndex::Number));
+		langDef.mTokenRegexStrings.push_back(std::make_pair<std::string, PaletteIndex>("0[0-7]+[Uu]?[lL]?[lL]?", PaletteIndex::Number));
+		langDef.mTokenRegexStrings.push_back(std::make_pair<std::string, PaletteIndex>("0[xX][0-9a-fA-F]+[uU]?[lL]?[lL]?", PaletteIndex::Number));
+		langDef.mTokenRegexStrings.push_back(std::make_pair<std::string, PaletteIndex>("[a-zA-Z_][a-zA-Z0-9_]*", PaletteIndex::Identifier));
+		langDef.mTokenRegexStrings.push_back(std::make_pair<std::string, PaletteIndex>("[\\[\\]\\{\\}\\!\\%\\^\\&\\*\\(\\)\\-\\+\\=\\~\\|\\<\\>\\?\\/\\;\\,\\.]", PaletteIndex::Punctuation));
+
+		langDef.mCommentStart = "/*";
+		langDef.mCommentEnd = "*/";
+
+		langDef.mCaseSensitive = true;
+
+		langDef.mName = "HLSL";
+
+		inited = true;
+	}
+	return langDef;
+}
+
+TextEditor::LanguageDefinition TextEditor::LanguageDefinition::GLSL()
+{
+	static bool inited = false;
+	static LanguageDefinition langDef;
+	if (!inited)
+	{
+		static const char* const keywords[] = {
+			"auto", "break", "case", "char", "const", "continue", "default", "do", "double", "else", "enum", "extern", "float", "for", "goto", "if", "inline", "int", "long", "register", "restrict", "return", "short",
+			"signed", "sizeof", "static", "struct", "switch", "typedef", "union", "unsigned", "void", "volatile", "while", "_Alignas", "_Alignof", "_Atomic", "_Bool", "_Complex", "_Generic", "_Imaginary",
+			"_Noreturn", "_Static_assert", "_Thread_local"
+		};
+		for (auto& k : keywords)
+			langDef.mKeywords.insert(k);
+
+		static const char* const identifiers[] = {
+			"abort", "abs", "acos", "asin", "atan", "atexit", "atof", "atoi", "atol", "ceil", "clock", "cosh", "ctime", "div", "exit", "fabs", "floor", "fmod", "getchar", "getenv", "isalnum", "isalpha", "isdigit", "isgraph",
+			"ispunct", "isspace", "isupper", "kbhit", "log10", "log2", "log", "memcmp", "modf", "pow", "putchar", "putenv", "puts", "rand", "remove", "rename", "sinh", "sqrt", "srand", "strcat", "strcmp", "strerror", "time", "tolower", "toupper"
+		};
+		for (auto& k : identifiers)
+		{
+			Identifier id;
+			id.mDeclaration = "Built-in function";
+			langDef.mIdentifiers.insert(std::make_pair(std::string(k), id));
+		}
+
+		langDef.mTokenRegexStrings.push_back(std::make_pair<std::string, PaletteIndex>("//.*", PaletteIndex::Comment));
+		langDef.mTokenRegexStrings.push_back(std::make_pair<std::string, PaletteIndex>("[ \\t]*#[ \\t]*[a-zA-Z_]+", PaletteIndex::Preprocessor));
+		langDef.mTokenRegexStrings.push_back(std::make_pair<std::string, PaletteIndex>("L?\\\"(\\\\.|[^\\\"])*\\\"", PaletteIndex::String));
+		langDef.mTokenRegexStrings.push_back(std::make_pair<std::string, PaletteIndex>("\\'\\\\?[^\\']\\'", PaletteIndex::CharLiteral));
+		langDef.mTokenRegexStrings.push_back(std::make_pair<std::string, PaletteIndex>("[+-]?([0-9]+([.][0-9]*)?|[.][0-9]+)([eE][+-]?[0-9]+)?[fF]?", PaletteIndex::Number));
+		langDef.mTokenRegexStrings.push_back(std::make_pair<std::string, PaletteIndex>("[+-]?[0-9]+[Uu]?[lL]?[lL]?", PaletteIndex::Number));
+		langDef.mTokenRegexStrings.push_back(std::make_pair<std::string, PaletteIndex>("0[0-7]+[Uu]?[lL]?[lL]?", PaletteIndex::Number));
+		langDef.mTokenRegexStrings.push_back(std::make_pair<std::string, PaletteIndex>("0[xX][0-9a-fA-F]+[uU]?[lL]?[lL]?", PaletteIndex::Number));
+		langDef.mTokenRegexStrings.push_back(std::make_pair<std::string, PaletteIndex>("[a-zA-Z_][a-zA-Z0-9_]*", PaletteIndex::Identifier));
+		langDef.mTokenRegexStrings.push_back(std::make_pair<std::string, PaletteIndex>("[\\[\\]\\{\\}\\!\\%\\^\\&\\*\\(\\)\\-\\+\\=\\~\\|\\<\\>\\?\\/\\;\\,\\.]", PaletteIndex::Punctuation));
+
+		langDef.mCommentStart = "/*";
+		langDef.mCommentEnd = "*/";
+
+		langDef.mCaseSensitive = true;
+
+		langDef.mName = "GLSL";
+
+		inited = true;
+	}
+	return langDef;
+}
+
+TextEditor::LanguageDefinition TextEditor::LanguageDefinition::C()
+{
+	static bool inited = false;
+	static LanguageDefinition langDef;
+	if (!inited)
+	{
+		static const char* const keywords[] = {
+			"auto", "break", "case", "char", "const", "continue", "default", "do", "double", "else", "enum", "extern", "float", "for", "goto", "if", "inline", "int", "long", "register", "restrict", "return", "short",
+			"signed", "sizeof", "static", "struct", "switch", "typedef", "union", "unsigned", "void", "volatile", "while", "_Alignas", "_Alignof", "_Atomic", "_Bool", "_Complex", "_Generic", "_Imaginary",
+			"_Noreturn", "_Static_assert", "_Thread_local"
+		};
+		for (auto& k : keywords)
+			langDef.mKeywords.insert(k);
+
+		static const char* const identifiers[] = {
+			"abort", "abs", "acos", "asin", "atan", "atexit", "atof", "atoi", "atol", "ceil", "clock", "cosh", "ctime", "div", "exit", "fabs", "floor", "fmod", "getchar", "getenv", "isalnum", "isalpha", "isdigit", "isgraph",
+			"ispunct", "isspace", "isupper", "kbhit", "log10", "log2", "log", "memcmp", "modf", "pow", "putchar", "putenv", "puts", "rand", "remove", "rename", "sinh", "sqrt", "srand", "strcat", "strcmp", "strerror", "time", "tolower", "toupper"
+		};
+		for (auto& k : identifiers)
+		{
+			Identifier id;
+			id.mDeclaration = "Built-in function";
+			langDef.mIdentifiers.insert(std::make_pair(std::string(k), id));
+		}
+
+		langDef.mTokenRegexStrings.push_back(std::make_pair<std::string, PaletteIndex>("//.*", PaletteIndex::Comment));
+		langDef.mTokenRegexStrings.push_back(std::make_pair<std::string, PaletteIndex>("[ \\t]*#[ \\t]*[a-zA-Z_]+", PaletteIndex::Preprocessor));
+		langDef.mTokenRegexStrings.push_back(std::make_pair<std::string, PaletteIndex>("L?\\\"(\\\\.|[^\\\"])*\\\"", PaletteIndex::String));
+		langDef.mTokenRegexStrings.push_back(std::make_pair<std::string, PaletteIndex>("\\'\\\\?[^\\']\\'", PaletteIndex::CharLiteral));
+		langDef.mTokenRegexStrings.push_back(std::make_pair<std::string, PaletteIndex>("[+-]?([0-9]+([.][0-9]*)?|[.][0-9]+)([eE][+-]?[0-9]+)?[fF]?", PaletteIndex::Number));
+		langDef.mTokenRegexStrings.push_back(std::make_pair<std::string, PaletteIndex>("[+-]?[0-9]+[Uu]?[lL]?[lL]?", PaletteIndex::Number));
+		langDef.mTokenRegexStrings.push_back(std::make_pair<std::string, PaletteIndex>("0[0-7]+[Uu]?[lL]?[lL]?", PaletteIndex::Number));
+		langDef.mTokenRegexStrings.push_back(std::make_pair<std::string, PaletteIndex>("0[xX][0-9a-fA-F]+[uU]?[lL]?[lL]?", PaletteIndex::Number));
+		langDef.mTokenRegexStrings.push_back(std::make_pair<std::string, PaletteIndex>("[a-zA-Z_][a-zA-Z0-9_]*", PaletteIndex::Identifier));
+		langDef.mTokenRegexStrings.push_back(std::make_pair<std::string, PaletteIndex>("[\\[\\]\\{\\}\\!\\%\\^\\&\\*\\(\\)\\-\\+\\=\\~\\|\\<\\>\\?\\/\\;\\,\\.]", PaletteIndex::Punctuation));
+
+		langDef.mCommentStart = "/*";
+		langDef.mCommentEnd = "*/";
+
+		langDef.mCaseSensitive = true;
+
+		langDef.mName = "C";
+
+		inited = true;
+	}
+	return langDef;
+}
+
+TextEditor::LanguageDefinition TextEditor::LanguageDefinition::SQL()
+{
+	static bool inited = false;
+	static LanguageDefinition langDef;
+	if (!inited)
+	{
+		static const char* const keywords[] = {
+			"ADD", "EXCEPT", "PERCENT", "ALL", "EXEC", "PLAN", "ALTER", "EXECUTE", "PRECISION", "AND", "EXISTS", "PRIMARY", "ANY", "EXIT", "PRINT", "AS", "FETCH", "PROC", "ASC", "FILE", "PROCEDURE",
+			"AUTHORIZATION", "FILLFACTOR", "PUBLIC", "BACKUP", "FOR", "RAISERROR", "BEGIN", "FOREIGN", "READ", "BETWEEN", "FREETEXT", "READTEXT", "BREAK", "FREETEXTTABLE", "RECONFIGURE",
+			"BROWSE", "FROM", "REFERENCES", "BULK", "FULL", "REPLICATION", "BY", "FUNCTION", "RESTORE", "CASCADE", "GOTO", "RESTRICT", "CASE", "GRANT", "RETURN", "CHECK", "GROUP", "REVOKE",
+			"CHECKPOINT", "HAVING", "RIGHT", "CLOSE", "HOLDLOCK", "ROLLBACK", "CLUSTERED", "IDENTITY", "ROWCOUNT", "COALESCE", "IDENTITY_INSERT", "ROWGUIDCOL", "COLLATE", "IDENTITYCOL", "RULE",
+			"COLUMN", "IF", "SAVE", "COMMIT", "IN", "SCHEMA", "COMPUTE", "INDEX", "SELECT", "CONSTRAINT", "INNER", "SESSION_USER", "CONTAINS", "INSERT", "SET", "CONTAINSTABLE", "INTERSECT", "SETUSER",
+			"CONTINUE", "INTO", "SHUTDOWN", "CONVERT", "IS", "SOME", "CREATE", "JOIN", "STATISTICS", "CROSS", "KEY", "SYSTEM_USER", "CURRENT", "KILL", "TABLE", "CURRENT_DATE", "LEFT", "TEXTSIZE",
+			"CURRENT_TIME", "LIKE", "THEN", "CURRENT_TIMESTAMP", "LINENO", "TO", "CURRENT_USER", "LOAD", "TOP", "CURSOR", "NATIONAL", "TRAN", "DATABASE", "NOCHECK", "TRANSACTION",
+			"DBCC", "NONCLUSTERED", "TRIGGER", "DEALLOCATE", "NOT", "TRUNCATE", "DECLARE", "NULL", "TSEQUAL", "DEFAULT", "NULLIF", "UNION", "DELETE", "OF", "UNIQUE", "DENY", "OFF", "UPDATE",
+			"DESC", "OFFSETS", "UPDATETEXT", "DISK", "ON", "USE", "DISTINCT", "OPEN", "USER", "DISTRIBUTED", "OPENDATASOURCE", "VALUES", "DOUBLE", "OPENQUERY", "VARYING","DROP", "OPENROWSET", "VIEW",
+			"DUMMY", "OPENXML", "WAITFOR", "DUMP", "OPTION", "WHEN", "ELSE", "OR", "WHERE", "END", "ORDER", "WHILE", "ERRLVL", "OUTER", "WITH", "ESCAPE", "OVER", "WRITETEXT"
+		};
+
+		for (auto& k : keywords)
+			langDef.mKeywords.insert(k);
+
+		static const char* const identifiers[] = {
+			"ABS",  "ACOS",  "ADD_MONTHS",  "ASCII",  "ASCIISTR",  "ASIN",  "ATAN",  "ATAN2",  "AVG",  "BFILENAME",  "BIN_TO_NUM",  "BITAND",  "CARDINALITY",  "CASE",  "CAST",  "CEIL",
+			"CHARTOROWID",  "CHR",  "COALESCE",  "COMPOSE",  "CONCAT",  "CONVERT",  "CORR",  "COS",  "COSH",  "COUNT",  "COVAR_POP",  "COVAR_SAMP",  "CUME_DIST",  "CURRENT_DATE",
+			"CURRENT_TIMESTAMP",  "DBTIMEZONE",  "DECODE",  "DECOMPOSE",  "DENSE_RANK",  "DUMP",  "EMPTY_BLOB",  "EMPTY_CLOB",  "EXP",  "EXTRACT",  "FIRST_VALUE",  "FLOOR",  "FROM_TZ",  "GREATEST",
+			"GROUP_ID",  "HEXTORAW",  "INITCAP",  "INSTR",  "INSTR2",  "INSTR4",  "INSTRB",  "INSTRC",  "LAG",  "LAST_DAY",  "LAST_VALUE",  "LEAD",  "LEAST",  "LENGTH",  "LENGTH2",  "LENGTH4",
+			"LENGTHB",  "LENGTHC",  "LISTAGG",  "LN",  "LNNVL",  "LOCALTIMESTAMP",  "LOG",  "LOWER",  "LPAD",  "LTRIM",  "MAX",  "MEDIAN",  "MIN",  "MOD",  "MONTHS_BETWEEN",  "NANVL",  "NCHR",
+			"NEW_TIME",  "NEXT_DAY",  "NTH_VALUE",  "NULLIF",  "NUMTODSINTERVAL",  "NUMTOYMINTERVAL",  "NVL",  "NVL2",  "POWER",  "RANK",  "RAWTOHEX",  "REGEXP_COUNT",  "REGEXP_INSTR",
+			"REGEXP_REPLACE",  "REGEXP_SUBSTR",  "REMAINDER",  "REPLACE",  "ROUND",  "ROWNUM",  "RPAD",  "RTRIM",  "SESSIONTIMEZONE",  "SIGN",  "SIN",  "SINH",
+			"SOUNDEX",  "SQRT",  "STDDEV",  "SUBSTR",  "SUM",  "SYS_CONTEXT",  "SYSDATE",  "SYSTIMESTAMP",  "TAN",  "TANH",  "TO_CHAR",  "TO_CLOB",  "TO_DATE",  "TO_DSINTERVAL",  "TO_LOB",
+			"TO_MULTI_BYTE",  "TO_NCLOB",  "TO_NUMBER",  "TO_SINGLE_BYTE",  "TO_TIMESTAMP",  "TO_TIMESTAMP_TZ",  "TO_YMINTERVAL",  "TRANSLATE",  "TRIM",  "TRUNC", "TZ_OFFSET",  "UID",  "UPPER",
+			"USER",  "USERENV",  "VAR_POP",  "VAR_SAMP",  "VARIANCE",  "VSIZE "
+		};
+		for (auto& k : identifiers)
+		{
+			Identifier id;
+			id.mDeclaration = "Built-in function";
+			langDef.mIdentifiers.insert(std::make_pair(std::string(k), id));
+		}
+
+		langDef.mTokenRegexStrings.push_back(std::make_pair<std::string, PaletteIndex>("\\-\\-.*", PaletteIndex::Comment));
+		langDef.mTokenRegexStrings.push_back(std::make_pair<std::string, PaletteIndex>("L?\\\"(\\\\.|[^\\\"])*\\\"", PaletteIndex::String));
+		langDef.mTokenRegexStrings.push_back(std::make_pair<std::string, PaletteIndex>("\\\'[^\\\']*\\\'", PaletteIndex::String));
+		langDef.mTokenRegexStrings.push_back(std::make_pair<std::string, PaletteIndex>("[+-]?([0-9]+([.][0-9]*)?|[.][0-9]+)([eE][+-]?[0-9]+)?[fF]?", PaletteIndex::Number));
+		langDef.mTokenRegexStrings.push_back(std::make_pair<std::string, PaletteIndex>("[+-]?[0-9]+[Uu]?[lL]?[lL]?", PaletteIndex::Number));
+		langDef.mTokenRegexStrings.push_back(std::make_pair<std::string, PaletteIndex>("0[0-7]+[Uu]?[lL]?[lL]?", PaletteIndex::Number));
+		langDef.mTokenRegexStrings.push_back(std::make_pair<std::string, PaletteIndex>("0[xX][0-9a-fA-F]+[uU]?[lL]?[lL]?", PaletteIndex::Number));
+		langDef.mTokenRegexStrings.push_back(std::make_pair<std::string, PaletteIndex>("[a-zA-Z_][a-zA-Z0-9_]*", PaletteIndex::Identifier));
+		langDef.mTokenRegexStrings.push_back(std::make_pair<std::string, PaletteIndex>("[\\[\\]\\{\\}\\!\\%\\^\\&\\*\\(\\)\\-\\+\\=\\~\\|\\<\\>\\?\\/\\;\\,\\.]", PaletteIndex::Punctuation));
+
+		langDef.mCommentStart = "/*";
+		langDef.mCommentEnd = "*/";
+
+		langDef.mCaseSensitive = false;
+
+		langDef.mName = "SQL";
+
+		inited = true;
+	}
+	return langDef;
+}
+
+TextEditor::LanguageDefinition TextEditor::LanguageDefinition::AngelScript()
+{
+	static bool inited = false;
+	static LanguageDefinition langDef;
+	if (!inited)
+	{
+		static const char* const keywords[] = {
+			"and", "abstract", "auto", "bool", "break", "case", "cast", "class", "const", "continue", "default", "do", "double", "else", "enum", "false", "final", "float", "for",
+			"from", "funcdef", "function", "get", "if", "import", "in", "inout", "int", "interface", "int8", "int16", "int32", "int64", "is", "mixin", "namespace", "not",
+			"null", "or", "out", "override", "private", "protected", "return", "set", "shared", "super", "switch", "this ", "true", "typedef", "uint", "uint8", "uint16", "uint32",
+			"uint64", "void", "while", "xor"
+		};
+
+		for (auto& k : keywords)
+			langDef.mKeywords.insert(k);
+
+		static const char* const identifiers[] = {
+			"cos", "sin", "tab", "acos", "asin", "atan", "atan2", "cosh", "sinh", "tanh", "log", "log10", "pow", "sqrt", "abs", "ceil", "floor", "fraction", "closeTo", "fpFromIEEE", "fpToIEEE",
+			"complex", "opEquals", "opAddAssign", "opSubAssign", "opMulAssign", "opDivAssign", "opAdd", "opSub", "opMul", "opDiv"
+		};
+		for (auto& k : identifiers)
+		{
+			Identifier id;
+			id.mDeclaration = "Built-in function";
+			langDef.mIdentifiers.insert(std::make_pair(std::string(k), id));
+		}
+
+		langDef.mTokenRegexStrings.push_back(std::make_pair<std::string, PaletteIndex>("//.*", PaletteIndex::Comment));
+		langDef.mTokenRegexStrings.push_back(std::make_pair<std::string, PaletteIndex>("L?\\\"(\\\\.|[^\\\"])*\\\"", PaletteIndex::String));
+		langDef.mTokenRegexStrings.push_back(std::make_pair<std::string, PaletteIndex>("\\'\\\\?[^\\']\\'", PaletteIndex::String));
+		langDef.mTokenRegexStrings.push_back(std::make_pair<std::string, PaletteIndex>("[+-]?([0-9]+([.][0-9]*)?|[.][0-9]+)([eE][+-]?[0-9]+)?[fF]?", PaletteIndex::Number));
+		langDef.mTokenRegexStrings.push_back(std::make_pair<std::string, PaletteIndex>("[+-]?[0-9]+[Uu]?[lL]?[lL]?", PaletteIndex::Number));
+		langDef.mTokenRegexStrings.push_back(std::make_pair<std::string, PaletteIndex>("0[0-7]+[Uu]?[lL]?[lL]?", PaletteIndex::Number));
+		langDef.mTokenRegexStrings.push_back(std::make_pair<std::string, PaletteIndex>("0[xX][0-9a-fA-F]+[uU]?[lL]?[lL]?", PaletteIndex::Number));
+		langDef.mTokenRegexStrings.push_back(std::make_pair<std::string, PaletteIndex>("[a-zA-Z_][a-zA-Z0-9_]*", PaletteIndex::Identifier));
+		langDef.mTokenRegexStrings.push_back(std::make_pair<std::string, PaletteIndex>("[\\[\\]\\{\\}\\!\\%\\^\\&\\*\\(\\)\\-\\+\\=\\~\\|\\<\\>\\?\\/\\;\\,\\.]", PaletteIndex::Punctuation));
+
+		langDef.mCommentStart = "/*";
+		langDef.mCommentEnd = "*/";
+
+		langDef.mCaseSensitive = true;
+
+		langDef.mName = "AngelScript";
+
+		inited = true;
+	}
+	return langDef;
+}
+
+TextEditor::LanguageDefinition TextEditor::LanguageDefinition::Lua()
+{
+	static bool inited = false;
+	static LanguageDefinition langDef;
+	if (!inited)
+	{
+		static const char* const keywords[] = {
+			"and", "break", "do", "", "else", "elseif", "end", "false", "for", "function", "if", "in", "", "local", "nil", "not", "or", "repeat", "return", "then", "true", "until", "while"
+		};
+
+		for (auto& k : keywords)
+			langDef.mKeywords.insert(k);
+
+		static const char* const identifiers[] = {
+			"assert", "collectgarbage", "dofile", "error", "getmetatable", "ipairs", "loadfile", "load", "loadstring",  "next",  "pairs",  "pcall",  "print",  "rawequal",  "rawlen",  "rawget",  "rawset",
+			"select",  "setmetatable",  "tonumber",  "tostring",  "type",  "xpcall",  "_G",  "_VERSION","arshift", "band", "bnot", "bor", "bxor", "btest", "extract", "lrotate", "lshift", "replace", 
+			"rrotate", "rshift", "create", "resume", "running", "status", "wrap", "yield", "isyieldable", "debug","getuservalue", "gethook", "getinfo", "getlocal", "getregistry", "getmetatable", 
+			"getupvalue", "upvaluejoin", "upvalueid", "setuservalue", "sethook", "setlocal", "setmetatable", "setupvalue", "traceback", "close", "flush", "input", "lines", "open", "output", "popen", 
+			"read", "tmpfile", "type", "write", "close", "flush", "lines", "read", "seek", "setvbuf", "write", "__gc", "__tostring", "abs", "acos", "asin", "atan", "ceil", "cos", "deg", "exp", "tointeger",
+			"floor", "fmod", "ult", "log", "max", "min", "modf", "rad", "random", "randomseed", "sin", "sqrt", "string", "tan", "type", "atan2", "cosh", "sinh", "tanh",
+			 "pow", "frexp", "ldexp", "log10", "pi", "huge", "maxinteger", "mininteger", "loadlib", "searchpath", "seeall", "preload", "cpath", "path", "searchers", "loaded", "module", "require", "clock",
+			 "date", "difftime", "execute", "exit", "getenv", "remove", "rename", "setlocale", "time", "tmpname", "byte", "char", "dump", "find", "format", "gmatch", "gsub", "len", "lower", "match", "rep",
+			 "reverse", "sub", "upper", "pack", "packsize", "unpack", "concat", "maxn", "insert", "pack", "unpack", "remove", "move", "sort", "offset", "codepoint", "char", "len", "codes", "charpattern",
+			 "coroutine", "table", "io", "os", "string", "utf8", "bit32", "math", "debug", "package"
+		};
+		for (auto& k : identifiers)
+		{
+			Identifier id;
+			id.mDeclaration = "Built-in function";
+			langDef.mIdentifiers.insert(std::make_pair(std::string(k), id));
+		}
+
+		langDef.mTokenRegexStrings.push_back(std::make_pair<std::string, PaletteIndex>("\\-\\-.*", PaletteIndex::Comment));
+		langDef.mTokenRegexStrings.push_back(std::make_pair<std::string, PaletteIndex>("L?\\\"(\\\\.|[^\\\"])*\\\"", PaletteIndex::String));
+		langDef.mTokenRegexStrings.push_back(std::make_pair<std::string, PaletteIndex>("\\\'[^\\\']*\\\'", PaletteIndex::String));
+		langDef.mTokenRegexStrings.push_back(std::make_pair<std::string, PaletteIndex>("0[xX][0-9a-fA-F]+[uU]?[lL]?[lL]?", PaletteIndex::Number));
+		langDef.mTokenRegexStrings.push_back(std::make_pair<std::string, PaletteIndex>("[+-]?([0-9]+([.][0-9]*)?|[.][0-9]+)([eE][+-]?[0-9]+)?[fF]?", PaletteIndex::Number));
+		langDef.mTokenRegexStrings.push_back(std::make_pair<std::string, PaletteIndex>("[+-]?[0-9]+[Uu]?[lL]?[lL]?", PaletteIndex::Number));
+		langDef.mTokenRegexStrings.push_back(std::make_pair<std::string, PaletteIndex>("[a-zA-Z_][a-zA-Z0-9_]*", PaletteIndex::Identifier));
+		langDef.mTokenRegexStrings.push_back(std::make_pair<std::string, PaletteIndex>("[\\[\\]\\{\\}\\!\\%\\^\\&\\*\\(\\)\\-\\+\\=\\~\\|\\<\\>\\?\\/\\;\\,\\.]", PaletteIndex::Punctuation));
+
+		langDef.mCommentStart = "\\-\\-\\[\\[";
+		langDef.mCommentEnd = "\\]\\]";
+
+		langDef.mCaseSensitive = true;
+
+		langDef.mName = "Lua";
+
+		inited = true;
+	}
+	return langDef;
+}