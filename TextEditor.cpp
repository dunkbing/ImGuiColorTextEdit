--- conflicted
+++ resolved
@@ -760,12 +760,7 @@
 			EnterCharacter('\n', false);
 		else if (!IsReadOnly() && !ctrl && !alt && ImGui::IsKeyPressed(ImGui::GetKeyIndex(ImGuiKey_Tab)))
 			EnterCharacter('\t', shift);
-<<<<<<< HEAD
-
-		if (!IsReadOnly() && !io.InputQueueCharacters.empty())
-=======
-		else if (!IsReadOnly() && !ctrl)
->>>>>>> 82603d8c
+		if (!IsReadOnly() && !io.InputQueueCharacters.empty() && !ctrl)
 		{
 			for (int i = 0; i < io.InputQueueCharacters.Size; i++)
 			{
@@ -3160,4 +3155,4 @@
 		inited = true;
 	}
 	return langDef;
-}
+}