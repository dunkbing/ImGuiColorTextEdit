#include <algorithm>
#include <chrono>
#include <string>
#include <regex>
#include <cmath>

#include "TextEditor.h"

#define IMGUI_DEFINE_MATH_OPERATORS
#include "imgui.h" // for imGui::GetCurrentWindow()

// TODO
// - multiline comments vs single-line: latter is blocking start of a ML

template<class InputIt1, class InputIt2, class BinaryPredicate>
bool equals(InputIt1 first1, InputIt1 last1,
	InputIt2 first2, InputIt2 last2, BinaryPredicate p)
{
	for (; first1 != last1 && first2 != last2; ++first1, ++first2)
	{
		if (!p(*first1, *first2))
			return false;
	}
	return first1 == last1 && first2 == last2;
}

TextEditor::TextEditor()
	: mLineSpacing(1.0f)
	, mUndoIndex(0)
	, mTabSize(4)
	, mOverwrite(false)
	, mReadOnly(false)
	, mWithinRender(false)
	, mScrollToCursor(false)
	, mScrollToTop(false)
	, mTextChanged(false)
	, mColorizerEnabled(true)
	, mTextStart(20.0f)
	, mLeftMargin(10)
	, mColorRangeMin(0)
	, mColorRangeMax(0)
	, mSelectionMode(SelectionMode::Normal)
	, mCheckComments(true)
	, mHandleKeyboardInputs(true)
	, mHandleMouseInputs(true)
	, mIgnoreImGuiChild(false)
	, mShowWhitespaces(true)
	, mShowShortTabGlyphs(false)
	, mStartTime(std::chrono::duration_cast<std::chrono::milliseconds>(std::chrono::system_clock::now().time_since_epoch()).count())
	, mLastClick(-1.0f)
{
	SetPalette(GetMarianaPalette());
	SetLanguageDefinition(LanguageDefinition::HLSL());
	mLines.push_back(Line());
}

TextEditor::~TextEditor()
{
}

void TextEditor::SetLanguageDefinition(const LanguageDefinition & aLanguageDef)
{
	mLanguageDefinition = aLanguageDef;
	mRegexList.clear();

	for (auto& r : mLanguageDefinition.mTokenRegexStrings)
		mRegexList.push_back(std::make_pair(std::regex(r.first, std::regex_constants::optimize), r.second));

	Colorize();
}

void TextEditor::SetPalette(const Palette & aValue)
{
	mPaletteBase = aValue;
}

std::string TextEditor::GetText(const Coordinates & aStart, const Coordinates & aEnd) const
{
	std::string result;

	auto lstart = aStart.mLine;
	auto lend = aEnd.mLine;
	auto istart = GetCharacterIndex(aStart);
	auto iend = GetCharacterIndex(aEnd);
	size_t s = 0;

	for (size_t i = lstart; i < lend; i++)
		s += mLines[i].size();

	result.reserve(s + s / 8);

	while (istart < iend || lstart < lend)
	{
		if (lstart >= (int)mLines.size())
			break;

		auto& line = mLines[lstart];
		if (istart < (int)line.size())
		{
			result += line[istart].mChar;
			istart++;
		}
		else
		{
			istart = 0;
			++lstart;
			result += '\n';
		}
	}

	return result;
}

TextEditor::Coordinates TextEditor::GetActualCursorCoordinates(int aCursor) const
{
	if (aCursor == -1)
		return SanitizeCoordinates(mState.mCursors[mState.mCurrentCursor].mCursorPosition);
	else
		return SanitizeCoordinates(mState.mCursors[aCursor].mCursorPosition);
}

TextEditor::Coordinates TextEditor::SanitizeCoordinates(const Coordinates & aValue) const
{
	auto line = aValue.mLine;
	auto column = aValue.mColumn;
	if (line >= (int)mLines.size())
	{
		if (mLines.empty())
		{
			line = 0;
			column = 0;
		}
		else
		{
			line = (int)mLines.size() - 1;
			column = GetLineMaxColumn(line);
		}
		return Coordinates(line, column);
	}
	else
	{
		column = mLines.empty() ? 0 : std::min(column, GetLineMaxColumn(line));
		return Coordinates(line, column);
	}
}

// https://en.wikipedia.org/wiki/UTF-8
// We assume that the char is a standalone character (<128) or a leading byte of an UTF-8 code sequence (non-10xxxxxx code)
static int UTF8CharLength(TextEditor::Char c)
{
	if ((c & 0xFE) == 0xFC)
		return 6;
	if ((c & 0xFC) == 0xF8)
		return 5;
	if ((c & 0xF8) == 0xF0)
		return 4;
	else if ((c & 0xF0) == 0xE0)
		return 3;
	else if ((c & 0xE0) == 0xC0)
		return 2;
	return 1;
}

// "Borrowed" from ImGui source
static inline int ImTextCharToUtf8(char* buf, int buf_size, unsigned int c)
{
	if (c < 0x80)
	{
		buf[0] = (char)c;
		return 1;
	}
	if (c < 0x800)
	{
		if (buf_size < 2) return 0;
		buf[0] = (char)(0xc0 + (c >> 6));
		buf[1] = (char)(0x80 + (c & 0x3f));
		return 2;
	}
	if (c >= 0xdc00 && c < 0xe000)
	{
		return 0;
	}
	if (c >= 0xd800 && c < 0xdc00)
	{
		if (buf_size < 4) return 0;
		buf[0] = (char)(0xf0 + (c >> 18));
		buf[1] = (char)(0x80 + ((c >> 12) & 0x3f));
		buf[2] = (char)(0x80 + ((c >> 6) & 0x3f));
		buf[3] = (char)(0x80 + ((c) & 0x3f));
		return 4;
	}
	//else if (c < 0x10000)
	{
		if (buf_size < 3) return 0;
		buf[0] = (char)(0xe0 + (c >> 12));
		buf[1] = (char)(0x80 + ((c >> 6) & 0x3f));
		buf[2] = (char)(0x80 + ((c) & 0x3f));
		return 3;
	}
}

void TextEditor::Advance(Coordinates & aCoordinates) const
{
	if (aCoordinates.mLine < (int)mLines.size())
	{
		auto& line = mLines[aCoordinates.mLine];
		auto cindex = GetCharacterIndex(aCoordinates);

		if (cindex + 1 < (int)line.size())
		{
			auto delta = UTF8CharLength(line[cindex].mChar);
			cindex = std::min(cindex + delta, (int)line.size() - 1);
		}
		else
		{
			++aCoordinates.mLine;
			cindex = 0;
		}
		aCoordinates.mColumn = GetCharacterColumn(aCoordinates.mLine, cindex);
	}
}

void TextEditor::DeleteRange(const Coordinates & aStart, const Coordinates & aEnd)
{
	assert(aEnd >= aStart);
	assert(!mReadOnly);

	//printf("D(%d.%d)-(%d.%d)\n", aStart.mLine, aStart.mColumn, aEnd.mLine, aEnd.mColumn);

	if (aEnd == aStart)
		return;

	auto start = GetCharacterIndexLeftSide(aStart);
	auto end = GetCharacterIndex(aEnd);

	if (aStart.mLine == aEnd.mLine)
	{
		auto n = GetLineMaxColumn(aStart.mLine);
		if (aEnd.mColumn >= n)
			RemoveGlyphsFromLine(aStart.mLine, start); // from start to end of line
		else
			RemoveGlyphsFromLine(aStart.mLine, start, end);
	}
	else
	{
		RemoveGlyphsFromLine(aStart.mLine, start); // from start to end of line
		RemoveGlyphsFromLine(aEnd.mLine, 0, end);
		auto& firstLine = mLines[aStart.mLine];
		auto& lastLine = mLines[aEnd.mLine];

		if (aStart.mLine < aEnd.mLine)
			AddGlyphsToLine(aStart.mLine, firstLine.size(), lastLine.begin(), lastLine.end());

		if (aStart.mLine < aEnd.mLine)
			RemoveLines(aStart.mLine + 1, aEnd.mLine + 1);
	}

	mTextChanged = true;
}

int TextEditor::InsertTextAt(Coordinates& /* inout */ aWhere, const char * aValue)
{
	assert(!mReadOnly);

	int cindex = GetCharacterIndex(aWhere);
	int totalLines = 0;
	while (*aValue != '\0')
	{
		assert(!mLines.empty());

		if (*aValue == '\r')
		{
			// skip
			++aValue;
		}
		else if (*aValue == '\n')
		{
			if (cindex < (int)mLines[aWhere.mLine].size())
			{
				auto& newLine = InsertLine(aWhere.mLine + 1);
				auto& line = mLines[aWhere.mLine];
				AddGlyphsToLine(aWhere.mLine + 1, 0, line.begin() + cindex, line.end());
				RemoveGlyphsFromLine(aWhere.mLine, cindex);
			}
			else
			{
				InsertLine(aWhere.mLine + 1);
			}
			++aWhere.mLine;
			aWhere.mColumn = 0;
			cindex = 0;
			++totalLines;
			++aValue;
		}
		else
		{
			auto& line = mLines[aWhere.mLine];
			auto d = UTF8CharLength(*aValue);
			while (d-- > 0 && *aValue != '\0')
				AddGlyphToLine(aWhere.mLine, cindex++, Glyph(*aValue++, PaletteIndex::Default));
			aWhere.mColumn = GetCharacterColumn(aWhere.mLine, cindex);
		}

		mTextChanged = true;
	}

	return totalLines;
}

void TextEditor::AddUndo(UndoRecord& aValue)
{
	assert(!mReadOnly);
	//printf("AddUndo: (@%d.%d) +\'%s' [%d.%d .. %d.%d], -\'%s', [%d.%d .. %d.%d] (@%d.%d)\n",
	//	aValue.mBefore.mCursorPosition.mLine, aValue.mBefore.mCursorPosition.mColumn,
	//	aValue.mAdded.c_str(), aValue.mAddedStart.mLine, aValue.mAddedStart.mColumn, aValue.mAddedEnd.mLine, aValue.mAddedEnd.mColumn,
	//	aValue.mRemoved.c_str(), aValue.mRemovedStart.mLine, aValue.mRemovedStart.mColumn, aValue.mRemovedEnd.mLine, aValue.mRemovedEnd.mColumn,
	//	aValue.mAfter.mCursorPosition.mLine, aValue.mAfter.mCursorPosition.mColumn
	//	);

	mUndoBuffer.resize((size_t)(mUndoIndex + 1));
	mUndoBuffer.back() = aValue;
	++mUndoIndex;
}

TextEditor::Coordinates TextEditor::ScreenPosToCoordinates(const ImVec2& aPosition, bool aInsertionMode, bool* isOverLineNumber) const
{
	ImVec2 origin = ImGui::GetCursorScreenPos();
	ImVec2 local(aPosition.x - origin.x + 3.0f, aPosition.y - origin.y);

	if (isOverLineNumber != nullptr)
		*isOverLineNumber = local.x < mTextStart;

	float spaceSize = ImGui::GetFont()->CalcTextSizeA(ImGui::GetFontSize(), FLT_MAX, -1.0f, " ").x;

	int lineNo = std::max(0, (int)floor(local.y / mCharAdvance.y));

	int columnCoord = 0;

	if (lineNo >= 0 && lineNo < (int)mLines.size())
	{
		auto& line = mLines.at(lineNo);

		int columnIndex = 0;
		std::string cumulatedString = "";
		float columnWidth = 0.0f;
		float columnX = 0.0f;
		int delta = 0;

		// First we find the hovered column coord.
		for (size_t columnIndex = 0; columnIndex < line.size(); ++columnIndex) 
		{
			float columnWidth = 0.0f;
			int delta = 0;

			if (line[columnIndex].mChar == '\t')
			{
				float oldX = columnX;
				columnX = (1.0f + std::floor((1.0f + columnX) / (float(mTabSize) * spaceSize))) * (float(mTabSize) * spaceSize);
				columnWidth = columnX - oldX;
				delta = mTabSize - (columnCoord % mTabSize);
			}
			else
			{
				char buf[7];
				auto d = UTF8CharLength(line[columnIndex].mChar);
				int i = 0;
				while (i < 6 && d-- > 0)
					buf[i++] = line[columnIndex].mChar;
				buf[i] = '\0';
				columnWidth = ImGui::GetFont()->CalcTextSizeA(ImGui::GetFontSize(), FLT_MAX, -1.0f, buf).x;
				columnX += columnWidth;
				delta = 1;
			}

			if (mTextStart + columnX - (aInsertionMode ? 0.5f : 0.0f) * columnWidth < local.x)
				columnCoord += delta;
			else
				break;
		}

		// Then we reduce by 1 column coord if cursor is on the left side of the hovered column.
		//if (aInsertionMode && mTextStart + columnX - columnWidth * 2.0f < local.x)
		//	columnIndex = std::min((int)line.size() - 1, columnIndex + 1);
	}

	return SanitizeCoordinates(Coordinates(lineNo, columnCoord));
}

TextEditor::Coordinates TextEditor::FindWordStart(const Coordinates & aFrom) const
{
	Coordinates at = aFrom;
	if (at.mLine >= (int)mLines.size())
		return at;

	auto& line = mLines[at.mLine];
	auto cindex = GetCharacterIndexLeftSide(at);

	if (cindex >= (int)line.size())
		return at;

	while (cindex > 0 && isspace(line[cindex].mChar))
		--cindex;

	auto cstart = (PaletteIndex)line[cindex].mColorIndex;
	while (cindex > 0)
	{
		auto c = line[cindex].mChar;
		if ((c & 0xC0) != 0x80)	// not UTF code sequence 10xxxxxx
		{
			if (c <= 32 && isspace(c))
			{
				cindex++;
				break;
			}
			if (cstart != (PaletteIndex)line[size_t(cindex - 1)].mColorIndex)
				break;
		}
		--cindex;
	}
	return Coordinates(at.mLine, GetCharacterColumn(at.mLine, cindex));
}

TextEditor::Coordinates TextEditor::FindWordEnd(const Coordinates & aFrom) const
{
	Coordinates at = aFrom;
	if (at.mLine >= (int)mLines.size())
		return at;

	auto& line = mLines[at.mLine];
	auto cindex = GetCharacterIndex(at);

	if (cindex >= (int)line.size())
		return at;

	bool prevspace = (bool)!!isspace(line[cindex].mChar);
	auto cstart = (PaletteIndex)line[cindex].mColorIndex;
	while (cindex < (int)line.size())
	{
		auto c = line[cindex].mChar;
		auto d = UTF8CharLength(c);
		if (cstart != (PaletteIndex)line[cindex].mColorIndex)
			break;

		if (prevspace != !!isspace(c))
		{
			if (isspace(c))
				while (cindex < (int)line.size() && isspace(line[cindex].mChar))
					++cindex;
			break;
		}
		cindex += d;
	}
	return Coordinates(aFrom.mLine, GetCharacterColumn(aFrom.mLine, cindex));
}

TextEditor::Coordinates TextEditor::FindNextWord(const Coordinates & aFrom) const
{
	Coordinates at = aFrom;
	if (at.mLine >= (int)mLines.size())
		return at;

	// skip to the next non-word character
	auto cindex = GetCharacterIndex(aFrom);
	bool isword = false;
	bool skip = false;
	if (cindex < (int)mLines[at.mLine].size())
	{
		auto& line = mLines[at.mLine];
		isword = !!isalnum(line[cindex].mChar);
		skip = isword;
	}

	while (!isword || skip)
	{
		if (at.mLine >= mLines.size())
		{
			auto l = std::max(0, (int) mLines.size() - 1);
			return Coordinates(l, GetLineMaxColumn(l));
		}

		auto& line = mLines[at.mLine];
		if (cindex < (int)line.size())
		{
			isword = isalnum(line[cindex].mChar);

			if (isword && !skip)
				return Coordinates(at.mLine, GetCharacterColumn(at.mLine, cindex));

			if (!isword)
				skip = false;

			cindex++;
		}
		else
		{
			cindex = 0;
			++at.mLine;
			skip = false;
			isword = false;
		}
	}

	return at;
}

int TextEditor::GetCharacterIndexLeftSide(const Coordinates& aCoordinates) const
{
	if (aCoordinates.mLine >= mLines.size())
		return -1;

	auto& line = mLines[aCoordinates.mLine];
	int c = 0;
	int i = 0;
	int tabCoordsLeft = 0;

	for (; i < line.size() && c < aCoordinates.mColumn;)
	{
		if (line[i].mChar == '\t')
		{
			if (tabCoordsLeft == 0)
				tabCoordsLeft = mTabSize - (c % mTabSize);
			if (tabCoordsLeft > 0)
				tabCoordsLeft--;
			c++;
		}
		else
			++c;
		if (tabCoordsLeft == 0)
			i += UTF8CharLength(line[i].mChar);
	}
	return i;
}

int TextEditor::GetCharacterIndex(const Coordinates& aCoordinates) const
{
	if (aCoordinates.mLine >= mLines.size())
		return -1;
	auto& line = mLines[aCoordinates.mLine];
	int c = 0;
	int i = 0;
	for (; i < line.size() && c < aCoordinates.mColumn;)
	{
		if (line[i].mChar == '\t')
			c = (c / mTabSize) * mTabSize + mTabSize;
		else
			++c;
		i += UTF8CharLength(line[i].mChar);
	}
	return i;
}

int TextEditor::GetCharacterColumn(int aLine, int aIndex) const
{
	if (aLine >= mLines.size())
		return 0;
	auto& line = mLines[aLine];
	int col = 0;
	int i = 0;
	while (i < aIndex && i < (int)line.size())
	{
		auto c = line[i].mChar;
		i += UTF8CharLength(c);
		if (c == '\t')
			col = (col / mTabSize) * mTabSize + mTabSize;
		else
			col++;
	}
	return col;
}

int TextEditor::GetLineCharacterCount(int aLine) const
{
	if (aLine >= mLines.size())
		return 0;
	auto& line = mLines[aLine];
	int c = 0;
	for (unsigned i = 0; i < line.size(); c++)
		i += UTF8CharLength(line[i].mChar);
	return c;
}

int TextEditor::GetLineMaxColumn(int aLine) const
{
	if (aLine >= mLines.size())
		return 0;
	auto& line = mLines[aLine];
	int col = 0;
	for (unsigned i = 0; i < line.size(); )
	{
		auto c = line[i].mChar;
		if (c == '\t')
			col = (col / mTabSize) * mTabSize + mTabSize;
		else
			col++;
		i += UTF8CharLength(c);
	}
	return col;
}

bool TextEditor::IsOnWordBoundary(const Coordinates & aAt) const
{
	if (aAt.mLine >= (int)mLines.size() || aAt.mColumn == 0)
		return true;

	auto& line = mLines[aAt.mLine];
	auto cindex = GetCharacterIndex(aAt);
	if (cindex >= (int)line.size())
		return true;

	if (mColorizerEnabled)
		return line[cindex].mColorIndex != line[size_t(cindex - 1)].mColorIndex;

	return isspace(line[cindex].mChar) != isspace(line[cindex - 1].mChar);
}

void TextEditor::RemoveLines(int aStart, int aEnd)
{
	assert(!mReadOnly);
	assert(aEnd >= aStart);
	assert(mLines.size() > (size_t)(aEnd - aStart));

	ErrorMarkers etmp;
	for (auto& i : mErrorMarkers)
	{
		ErrorMarkers::value_type e(i.first >= aStart ? i.first - 1 : i.first, i.second);
		if (e.first >= aStart && e.first <= aEnd)
			continue;
		etmp.insert(e);
	}
	mErrorMarkers = std::move(etmp);

	Breakpoints btmp;
	for (auto i : mBreakpoints)
	{
		if (i >= aStart && i <= aEnd)
			continue;
		btmp.insert(i >= aStart ? i - 1 : i);
	}
	mBreakpoints = std::move(btmp);

	mLines.erase(mLines.begin() + aStart, mLines.begin() + aEnd);
	assert(!mLines.empty());

	mTextChanged = true;

	OnLinesDeleted(aStart, aEnd);
}

void TextEditor::RemoveLine(int aIndex)
{
	assert(!mReadOnly);
	assert(mLines.size() > 1);

	ErrorMarkers etmp;
	for (auto& i : mErrorMarkers)
	{
		ErrorMarkers::value_type e(i.first > aIndex ? i.first - 1 : i.first, i.second);
		if (e.first - 1 == aIndex)
			continue;
		etmp.insert(e);
	}
	mErrorMarkers = std::move(etmp);

	Breakpoints btmp;
	for (auto i : mBreakpoints)
	{
		if (i == aIndex)
			continue;
		btmp.insert(i >= aIndex ? i - 1 : i);
	}
	mBreakpoints = std::move(btmp);

	mLines.erase(mLines.begin() + aIndex);
	assert(!mLines.empty());

	mTextChanged = true;

	OnLineDeleted(aIndex);
}

void TextEditor::RemoveCurrentLines()
{
	UndoRecord u;
	u.mBefore = mState;

	if (HasSelection())
	{
		for (int c = mState.mCurrentCursor; c > -1; c--)
		{
			u.mRemoved.push_back({ GetSelectedText(c), mState.mCursors[c].mSelectionStart, mState.mCursors[c].mSelectionEnd });
			DeleteSelection(c);
		}
	}

	for (int c = mState.mCurrentCursor; c > -1; c--)
	{
		int currentLine = mState.mCursors[c].mCursorPosition.mLine;
		int nextLine = currentLine + 1;
		int prevLine = currentLine - 1;

		Coordinates toDeleteStart, toDeleteEnd;
		if (mLines.size() > nextLine) // next line exists
		{
			toDeleteStart = Coordinates(currentLine, 0);
			toDeleteEnd = Coordinates(nextLine, 0);
			mState.mCursors[c].mCursorPosition.mColumn = 0;
		}
		else if (prevLine > -1) // previous line exists
		{
			toDeleteStart = Coordinates(prevLine, GetLineMaxColumn(prevLine));
			toDeleteEnd = Coordinates(currentLine, GetLineMaxColumn(currentLine));
			mState.mCursors[c].mCursorPosition.mLine--;
			mState.mCursors[c].mCursorPosition.mColumn = 0;
		}
		else
		{
			toDeleteStart = Coordinates(currentLine, 0);
			toDeleteEnd = Coordinates(currentLine, GetLineMaxColumn(currentLine));
			mState.mCursors[c].mCursorPosition.mColumn = 0;
		}

		u.mRemoved.push_back({ GetText(toDeleteStart, toDeleteEnd), toDeleteStart, toDeleteEnd });

		if (toDeleteStart.mLine != toDeleteEnd.mLine)
			RemoveLine(currentLine);
		else
			DeleteRange(toDeleteStart, toDeleteEnd);
	}

	u.mAfter = mState;
	AddUndo(u);
}

void TextEditor::OnLineChanged(bool aBeforeChange, int aLine, int aColumn, int aCharCount, bool aDeleted)
{
	static std::unordered_map<int, int> cursorCharIndices;
	if (aBeforeChange)
	{
		cursorCharIndices.clear();
		for (int c = 0; c <= mState.mCurrentCursor; c++)
		{
			if (mState.mCursors[c].mCursorPosition.mLine == aLine)
			{
				if (mState.mCursors[c].mCursorPosition.mColumn > aColumn)
				{
					cursorCharIndices[c] = GetCharacterIndex({ aLine, mState.mCursors[c].mCursorPosition.mColumn });
					cursorCharIndices[c] += aDeleted ? -aCharCount : aCharCount;
				}
			}
		}
	}
	else
	{
		for (auto& item : cursorCharIndices)
			SetCursorPosition({ aLine, GetCharacterColumn(aLine, item.second) }, item.first);
	}
}

void TextEditor::RemoveGlyphsFromLine(int aLine, int aStartChar, int aEndChar)
{
	int column = GetCharacterColumn(aLine, aStartChar);
	int deltaX = GetCharacterColumn(aLine, aEndChar) - column;
	auto& line = mLines[aLine];
	OnLineChanged(true, aLine, column, aEndChar - aStartChar, true);
	line.erase(line.begin() + aStartChar, aEndChar == -1 ? line.end() : line.begin() + aEndChar);
	OnLineChanged(false, aLine, column, aEndChar - aStartChar, true);
}

void TextEditor::AddGlyphsToLine(int aLine, int aTargetIndex, Line::iterator aSourceStart, Line::iterator aSourceEnd)
{
	int targetColumn = GetCharacterColumn(aLine, aTargetIndex);
	int charsInserted = std::distance(aSourceStart, aSourceEnd);
	auto& line = mLines[aLine];
	OnLineChanged(true, aLine, targetColumn, charsInserted, false);
	line.insert(line.begin() + aTargetIndex, aSourceStart, aSourceEnd);
	OnLineChanged(false, aLine, targetColumn, charsInserted, false);
}

void TextEditor::AddGlyphToLine(int aLine, int aTargetIndex, Glyph aGlyph)
{
	int targetColumn = GetCharacterColumn(aLine, aTargetIndex);
	auto& line = mLines[aLine];
	OnLineChanged(true, aLine, targetColumn, 1, false);
	line.insert(line.begin() + aTargetIndex, aGlyph);
	OnLineChanged(false, aLine, targetColumn, 1, false);
}

TextEditor::Line& TextEditor::InsertLine(int aIndex)
{
	assert(!mReadOnly);

	auto& result = *mLines.insert(mLines.begin() + aIndex, Line());

	ErrorMarkers etmp;
	for (auto& i : mErrorMarkers)
		etmp.insert(ErrorMarkers::value_type(i.first >= aIndex ? i.first + 1 : i.first, i.second));
	mErrorMarkers = std::move(etmp);

	Breakpoints btmp;
	for (auto i : mBreakpoints)
		btmp.insert(i >= aIndex ? i + 1 : i);
	mBreakpoints = std::move(btmp);

	OnLineAdded(aIndex);

	return result;
}

std::string TextEditor::GetWordUnderCursor() const
{
	auto c = GetCursorPosition();
	return GetWordAt(c);
}

std::string TextEditor::GetWordAt(const Coordinates & aCoords) const
{
	auto start = FindWordStart(aCoords);
	auto end = FindWordEnd(aCoords);

	std::string r;

	auto istart = GetCharacterIndex(start);
	auto iend = GetCharacterIndex(end);

	for (auto it = istart; it < iend; ++it)
		r.push_back(mLines[aCoords.mLine][it].mChar);

	return r;
}

ImU32 TextEditor::GetGlyphColor(const Glyph & aGlyph) const
{
	if (!mColorizerEnabled)
		return mPalette[(int)PaletteIndex::Default];
	if (aGlyph.mComment)
		return mPalette[(int)PaletteIndex::Comment];
	if (aGlyph.mMultiLineComment)
		return mPalette[(int)PaletteIndex::MultiLineComment];
	auto const color = mPalette[(int)aGlyph.mColorIndex];
	if (aGlyph.mPreprocessor)
	{
		const auto ppcolor = mPalette[(int)PaletteIndex::Preprocessor];
		const int c0 = ((ppcolor & 0xff) + (color & 0xff)) / 2;
		const int c1 = (((ppcolor >> 8) & 0xff) + ((color >> 8) & 0xff)) / 2;
		const int c2 = (((ppcolor >> 16) & 0xff) + ((color >> 16) & 0xff)) / 2;
		const int c3 = (((ppcolor >> 24) & 0xff) + ((color >> 24) & 0xff)) / 2;
		return ImU32(c0 | (c1 << 8) | (c2 << 16) | (c3 << 24));
	}
	return color;
}

void TextEditor::HandleKeyboardInputs()
{
	if (ImGui::IsWindowFocused() || ImGui::IsRootWindowFocused())
	{
		if (ImGui::IsWindowHovered())
			ImGui::SetMouseCursor(ImGuiMouseCursor_TextInput);
		//ImGui::CaptureKeyboardFromApp(true);

		ImGuiIO& io = ImGui::GetIO();
		auto isOSX = io.ConfigMacOSXBehaviors;
		auto alt = io.KeyAlt;
		auto ctrl = io.KeyCtrl;
		auto shift = io.KeyShift;
		auto super = io.KeySuper;

		auto isShortcut = (isOSX ? (super && !ctrl) : (ctrl && !super)) && !alt && !shift;
		auto isShiftShortcut = (isOSX ? (super && !ctrl) : (ctrl && !super)) && shift && !alt;
		auto isWordmoveKey = isOSX ? alt : ctrl;
		auto isAltOnly = alt && !ctrl && !shift && !super;
		auto isCtrlOnly = ctrl && !alt && !shift && !super;
		auto isShiftOnly = shift && !alt && !ctrl && !super;

		io.WantCaptureKeyboard = true;
		io.WantTextInput = true;

		if (!IsReadOnly() && isShortcut && ImGui::IsKeyPressed(ImGui::GetKeyIndex(ImGuiKey_Z)))
			Undo();
		else if (!IsReadOnly() && isAltOnly && ImGui::IsKeyPressed(ImGui::GetKeyIndex(ImGuiKey_Backspace)))
			Undo();
		else if (!IsReadOnly() && isShortcut && ImGui::IsKeyPressed(ImGui::GetKeyIndex(ImGuiKey_Y)))
			Redo();
		else if (!IsReadOnly() && isShiftShortcut && ImGui::IsKeyPressed(ImGui::GetKeyIndex(ImGuiKey_Z)))
			Redo();
		else if (!alt && !ctrl && !super && ImGui::IsKeyPressed(ImGui::GetKeyIndex(ImGuiKey_UpArrow)))
			MoveUp(1, shift);
		else if (!alt && !ctrl && !super && ImGui::IsKeyPressed(ImGui::GetKeyIndex(ImGuiKey_DownArrow)))
			MoveDown(1, shift);
		else if ((isOSX ? !ctrl : !alt) && !super && ImGui::IsKeyPressed(ImGui::GetKeyIndex(ImGuiKey_LeftArrow)))
			MoveLeft(1, shift, isWordmoveKey);
		else if ((isOSX ? !ctrl : !alt) && !super && ImGui::IsKeyPressed(ImGui::GetKeyIndex(ImGuiKey_RightArrow)))
			MoveRight(1, shift, isWordmoveKey);
		else if (!alt && !ctrl && !super && ImGui::IsKeyPressed(ImGui::GetKeyIndex(ImGuiKey_PageUp)))
			MoveUp(GetPageSize() - 4, shift);
		else if (!alt && !ctrl && !super && ImGui::IsKeyPressed(ImGui::GetKeyIndex(ImGuiKey_PageDown)))
			MoveDown(GetPageSize() - 4, shift);
		else if (ctrl && !alt && !super && ImGui::IsKeyPressed(ImGui::GetKeyIndex(ImGuiKey_Home)))
			MoveTop(shift);
		else if (ctrl && !alt && !super && ImGui::IsKeyPressed(ImGui::GetKeyIndex(ImGuiKey_End)))
			MoveBottom(shift);
		else if (!alt && !ctrl && !super && ImGui::IsKeyPressed(ImGui::GetKeyIndex(ImGuiKey_Home)))
			MoveHome(shift);
		else if (!alt && !ctrl && !super && ImGui::IsKeyPressed(ImGui::GetKeyIndex(ImGuiKey_End)))
			MoveEnd(shift);
		else if (!IsReadOnly() && !alt && !shift && !super && ImGui::IsKeyPressed(ImGui::GetKeyIndex(ImGuiKey_Delete)))
			Delete(ctrl);
		else if (!IsReadOnly() && !alt && !shift && !super && ImGui::IsKeyPressed(ImGui::GetKeyIndex(ImGuiKey_Backspace)))
			Backspace(ctrl);
		else if (!IsReadOnly() && !alt && ctrl && shift && !super && ImGui::IsKeyPressed('K'))
			RemoveCurrentLines();
		else if (!alt && !ctrl && !shift && !super && ImGui::IsKeyPressed(ImGui::GetKeyIndex(ImGuiKey_Insert)))
			mOverwrite ^= true;
		else if (isCtrlOnly && ImGui::IsKeyPressed(ImGui::GetKeyIndex(ImGuiKey_Insert)))
			Copy();
		else if (isShortcut && ImGui::IsKeyPressed(ImGui::GetKeyIndex(ImGuiKey_C)))
			Copy();
		else if (!IsReadOnly() && isShiftOnly && ImGui::IsKeyPressed(ImGui::GetKeyIndex(ImGuiKey_Insert)))
			Paste();
		else if (!IsReadOnly() && isShortcut && ImGui::IsKeyPressed(ImGui::GetKeyIndex(ImGuiKey_V)))
			Paste();
		else if (isShortcut && ImGui::IsKeyPressed(ImGui::GetKeyIndex(ImGuiKey_X)))
			Cut();
		else if (isShiftOnly && ImGui::IsKeyPressed(ImGui::GetKeyIndex(ImGuiKey_Delete)))
			Cut();
		else if (isShortcut && ImGui::IsKeyPressed(ImGui::GetKeyIndex(ImGuiKey_A)))
			SelectAll();
		else if (!IsReadOnly() && !alt && !ctrl && !shift && !super && ImGui::IsKeyPressed(ImGui::GetKeyIndex(ImGuiKey_Enter)))
			EnterCharacter('\n', false);
		else if (!IsReadOnly() && !alt && !ctrl && !super && ImGui::IsKeyPressed(ImGui::GetKeyIndex(ImGuiKey_Tab)))
			EnterCharacter('\t', shift);
		if (!IsReadOnly() && !io.InputQueueCharacters.empty() && !ctrl && !super)
		{
			for (int i = 0; i < io.InputQueueCharacters.Size; i++)
			{
				auto c = io.InputQueueCharacters[i];
				if (c != 0 && (c == '\n' || c >= 32))
					EnterCharacter(c, shift);
			}
			io.InputQueueCharacters.resize(0);
		}
	}
}

void TextEditor::HandleMouseInputs()
{
	ImGuiIO& io = ImGui::GetIO();
	auto shift = io.KeyShift;
	auto ctrl = io.ConfigMacOSXBehaviors ? io.KeySuper : io.KeyCtrl;
	auto alt = io.ConfigMacOSXBehaviors ? io.KeyCtrl : io.KeyAlt;

	if (ImGui::IsWindowHovered())
	{
		auto click = ImGui::IsMouseClicked(0);
		if (!shift && !alt)
		{
			auto doubleClick = ImGui::IsMouseDoubleClicked(0);
			auto t = ImGui::GetTime();
			auto tripleClick = click && !doubleClick && (mLastClick != -1.0f && (t - mLastClick) < io.MouseDoubleClickTime);

			/*
			Left mouse button triple click
			*/

			if (tripleClick)
			{
				if (ctrl)
					mState.AddCursor();
				else
					mState.mCurrentCursor = 0;

				mState.mCursors[mState.mCurrentCursor].mCursorPosition = mState.mCursors[mState.mCurrentCursor].mInteractiveStart = mState.mCursors[mState.mCurrentCursor].mInteractiveEnd = ScreenPosToCoordinates(ImGui::GetMousePos());
				mSelectionMode = SelectionMode::Line;
				SetSelection(mState.mCursors[mState.mCurrentCursor].mInteractiveStart, mState.mCursors[mState.mCurrentCursor].mInteractiveEnd, mSelectionMode);

				mLastClick = -1.0f;
			}

			/*
			Left mouse button double click
			*/

			else if (doubleClick)
			{
				if (ctrl)
					mState.AddCursor();
				else
					mState.mCurrentCursor = 0;

				mState.mCursors[mState.mCurrentCursor].mCursorPosition = mState.mCursors[mState.mCurrentCursor].mInteractiveStart = mState.mCursors[mState.mCurrentCursor].mInteractiveEnd = ScreenPosToCoordinates(ImGui::GetMousePos());
				mState.mCursors[mState.mCurrentCursor].mInteractiveStart = FindWordStart(mState.mCursors[mState.mCurrentCursor].mCursorPosition);
				mState.mCursors[mState.mCurrentCursor].mCursorPosition = mState.mCursors[mState.mCurrentCursor].mInteractiveEnd = FindWordEnd(mState.mCursors[mState.mCurrentCursor].mCursorPosition);
				if (mSelectionMode == SelectionMode::Line)
					mSelectionMode = SelectionMode::Normal;
				else
					mSelectionMode = SelectionMode::Word;
				SetSelection(mState.mCursors[mState.mCurrentCursor].mInteractiveStart, mState.mCursors[mState.mCurrentCursor].mInteractiveEnd, mSelectionMode);

				mLastClick = (float)ImGui::GetTime();
			}

			/*
			Left mouse button click
			*/
			else if (click)
			{
				if (ctrl)
					mState.AddCursor();
				else
					mState.mCurrentCursor = 0;

				bool isOverLineNumber;
				mState.mCursors[mState.mCurrentCursor].mCursorPosition = mState.mCursors[mState.mCurrentCursor].mInteractiveStart = mState.mCursors[mState.mCurrentCursor].mInteractiveEnd = ScreenPosToCoordinates(ImGui::GetMousePos(), !mOverwrite, &isOverLineNumber);
				if (isOverLineNumber)
					mSelectionMode = SelectionMode::Line;
				else if (ctrl)
					mSelectionMode = SelectionMode::Word;
				else
					mSelectionMode = SelectionMode::Normal;
				SetSelection(mState.mCursors[mState.mCurrentCursor].mInteractiveStart, mState.mCursors[mState.mCurrentCursor].mInteractiveEnd, mSelectionMode, -1, ctrl);

				mLastClick = (float)ImGui::GetTime();
			}
			// Mouse left button dragging (=> update selection)
			else if (ImGui::IsMouseDragging(0) && ImGui::IsMouseDown(0))
			{
				mDraggingSelection = true;
				io.WantCaptureMouse = true;
				mState.mCursors[mState.mCurrentCursor].mCursorPosition = mState.mCursors[mState.mCurrentCursor].mInteractiveEnd = ScreenPosToCoordinates(ImGui::GetMousePos(), !mOverwrite);
				SetSelection(mState.mCursors[mState.mCurrentCursor].mInteractiveStart, mState.mCursors[mState.mCurrentCursor].mInteractiveEnd, mSelectionMode);
			}
			else if (ImGui::IsMouseReleased(0))
			{
				mDraggingSelection = false;

				// sort from cursors from top to bottom
				std::sort(mState.mCursors.begin(), mState.mCursors.begin() + (mState.mCurrentCursor + 1), [](const Cursor& a, const Cursor& b) -> bool
					{
						return a.mSelectionStart < b.mSelectionStart;
					});
				MergeCursorsIfPossible();
			}
		}
		else if (shift)
		{
			if (click)
			{
<<<<<<< HEAD
				Coordinates newSelection = ScreenPosToCoordinates(ImGui::GetMousePos(), !mOverwrite);
				if (newSelection > mState.mCursorPosition)
					SetSelectionEnd(newSelection);
				else
					SetSelectionStart(newSelection);
				mInteractiveStart = mState.mSelectionStart;
				mInteractiveEnd = mState.mSelectionEnd;
				mState.mCursorPosition = newSelection;
=======
				Coordinates oldCursorPosition = mState.mCursors[mState.mCurrentCursor].mCursorPosition;
				Coordinates newSelection = ScreenPosToCoordinates(ImGui::GetMousePos(), !mOverwrite);
				if (newSelection > mState.mCursors[mState.mCurrentCursor].mCursorPosition)
					SetSelectionEnd(newSelection);
				else
					SetSelectionStart(newSelection);
				mState.mCursors[mState.mCurrentCursor].mInteractiveEnd = mState.mCursors[mState.mCurrentCursor].mSelectionEnd;
				mState.mCursors[mState.mCurrentCursor].mInteractiveStart = mState.mCursors[mState.mCurrentCursor].mSelectionStart;
				mState.mCursors[mState.mCurrentCursor].mCursorPosition = newSelection;
				mState.mCursors[mState.mCurrentCursor].mCursorPositionChanged = oldCursorPosition != newSelection;
>>>>>>> a4407f7c
			}
		}
	}
}

void TextEditor::UpdatePalette()
{
	/* Update palette with the current alpha from style */
	for (int i = 0; i < (int)PaletteIndex::Max; ++i)
	{
		auto color = U32ColorToVec4(mPaletteBase[i]);
		color.w *= ImGui::GetStyle().Alpha;
		mPalette[i] = ImGui::ColorConvertFloat4ToU32(color);
	}
}

void TextEditor::Render()
{
	/* Compute mCharAdvance regarding to scaled font size (Ctrl + mouse wheel)*/
	const float fontSize = ImGui::GetFont()->CalcTextSizeA(ImGui::GetFontSize(), FLT_MAX, -1.0f, "#", nullptr, nullptr).x;
	mCharAdvance = ImVec2(fontSize, ImGui::GetTextLineHeightWithSpacing() * mLineSpacing);

	assert(mLineBuffer.empty());

	auto contentSize = ImGui::GetWindowContentRegionMax();
	auto drawList = ImGui::GetWindowDrawList();
	float longest(mTextStart);

	if (mScrollToTop)
	{
		mScrollToTop = false;
		ImGui::SetScrollY(0.f);
	}

	ImVec2 cursorScreenPos = ImGui::GetCursorScreenPos();
	auto scrollX = ImGui::GetScrollX();
	auto scrollY = ImGui::GetScrollY();

	auto lineNo = (int)floor(scrollY / mCharAdvance.y);
	auto globalLineMax = (int)mLines.size();
	auto lineMax = std::max(0, std::min((int)mLines.size() - 1, lineNo + (int)floor((scrollY + contentSize.y) / mCharAdvance.y)));

	// Deduce mTextStart by evaluating mLines size (global lineMax) plus two spaces as text width
	char buf[16];
	snprintf(buf, 16, " %d ", globalLineMax);
	mTextStart = ImGui::GetFont()->CalcTextSizeA(ImGui::GetFontSize(), FLT_MAX, -1.0f, buf, nullptr, nullptr).x + mLeftMargin;

	if (!mLines.empty())
	{
		float spaceSize = ImGui::GetFont()->CalcTextSizeA(ImGui::GetFontSize(), FLT_MAX, -1.0f, " ", nullptr, nullptr).x;

		while (lineNo <= lineMax)
		{
			ImVec2 lineStartScreenPos = ImVec2(cursorScreenPos.x, cursorScreenPos.y + lineNo * mCharAdvance.y);
			ImVec2 textScreenPos = ImVec2(lineStartScreenPos.x + mTextStart, lineStartScreenPos.y);

			auto& line = mLines[lineNo];
			longest = std::max(mTextStart + TextDistanceToLineStart(Coordinates(lineNo, GetLineMaxColumn(lineNo))), longest);
			auto columnNo = 0;
			Coordinates lineStartCoord(lineNo, 0);
			Coordinates lineEndCoord(lineNo, GetLineMaxColumn(lineNo));

			// Draw selection for the current line
			for (int c = 0; c <= mState.mCurrentCursor; c++)
			{
				float sstart = -1.0f;
				float ssend = -1.0f;

				assert(mState.mCursors[c].mSelectionStart <= mState.mCursors[c].mSelectionEnd);
				if (mState.mCursors[c].mSelectionStart <= lineEndCoord)
					sstart = mState.mCursors[c].mSelectionStart > lineStartCoord ? TextDistanceToLineStart(mState.mCursors[c].mSelectionStart) : 0.0f;
				if (mState.mCursors[c].mSelectionEnd > lineStartCoord)
					ssend = TextDistanceToLineStart(mState.mCursors[c].mSelectionEnd < lineEndCoord ? mState.mCursors[c].mSelectionEnd : lineEndCoord);

				if (mState.mCursors[c].mSelectionEnd.mLine > lineNo)
					ssend += mCharAdvance.x;

				if (sstart != -1 && ssend != -1 && sstart < ssend)
				{
					ImVec2 vstart(lineStartScreenPos.x + mTextStart + sstart, lineStartScreenPos.y);
					ImVec2 vend(lineStartScreenPos.x + mTextStart + ssend, lineStartScreenPos.y + mCharAdvance.y);
					drawList->AddRectFilled(vstart, vend, mPalette[(int)PaletteIndex::Selection]);
				}
			}

			// Draw breakpoints
			auto start = ImVec2(lineStartScreenPos.x + scrollX, lineStartScreenPos.y);

			if (mBreakpoints.count(lineNo + 1) != 0)
			{
				auto end = ImVec2(lineStartScreenPos.x + contentSize.x + 2.0f * scrollX, lineStartScreenPos.y + mCharAdvance.y);
				drawList->AddRectFilled(start, end, mPalette[(int)PaletteIndex::Breakpoint]);
			}

			// Draw error markers
			auto errorIt = mErrorMarkers.find(lineNo + 1);
			if (errorIt != mErrorMarkers.end())
			{
				auto end = ImVec2(lineStartScreenPos.x + contentSize.x + 2.0f * scrollX, lineStartScreenPos.y + mCharAdvance.y);
				drawList->AddRectFilled(start, end, mPalette[(int)PaletteIndex::ErrorMarker]);

				if (ImGui::IsMouseHoveringRect(lineStartScreenPos, end))
				{
					ImGui::BeginTooltip();
					ImGui::PushStyleColor(ImGuiCol_Text, ImVec4(1.0f, 0.2f, 0.2f, 1.0f));
					ImGui::Text("Error at line %d:", errorIt->first);
					ImGui::PopStyleColor();
					ImGui::Separator();
					ImGui::PushStyleColor(ImGuiCol_Text, ImVec4(1.0f, 1.0f, 0.2f, 1.0f));
					ImGui::Text("%s", errorIt->second.c_str());
					ImGui::PopStyleColor();
					ImGui::EndTooltip();
				}
			}

			// Draw line number (right aligned)
			snprintf(buf, 16, "%d  ", lineNo + 1);

			auto lineNoWidth = ImGui::GetFont()->CalcTextSizeA(ImGui::GetFontSize(), FLT_MAX, -1.0f, buf, nullptr, nullptr).x;
			drawList->AddText(ImVec2(lineStartScreenPos.x + mTextStart - lineNoWidth, lineStartScreenPos.y), mPalette[(int)PaletteIndex::LineNumber], buf);

			std::vector<Coordinates> cursorCoordsInThisLine;
			for (int c = 0; c <= mState.mCurrentCursor; c++)
			{
				if (mState.mCursors[c].mCursorPosition.mLine == lineNo)
					cursorCoordsInThisLine.push_back(mState.mCursors[c].mCursorPosition);
			}
			if (cursorCoordsInThisLine.size() > 0)
			{
				auto focused = ImGui::IsWindowFocused() || ImGui::IsRootWindowFocused();

				// Render the cursors
				if (focused)
				{
					for (const auto& cursorCoords : cursorCoordsInThisLine)
					{
						float width = 1.0f;
						auto cindex = GetCharacterIndex(cursorCoords);
						float cx = TextDistanceToLineStart(cursorCoords);

						if (mOverwrite && cindex < (int)line.size())
						{
							auto c = line[cindex].mChar;
							if (c == '\t')
							{
								auto x = (1.0f + std::floor((1.0f + cx) / (float(mTabSize) * spaceSize))) * (float(mTabSize) * spaceSize);
								width = x - cx;
							}
							else
							{
								char buf2[2];
								buf2[0] = line[cindex].mChar;
								buf2[1] = '\0';
								width = ImGui::GetFont()->CalcTextSizeA(ImGui::GetFontSize(), FLT_MAX, -1.0f, buf2).x;
							}
						}
						ImVec2 cstart(textScreenPos.x + cx, lineStartScreenPos.y);
						ImVec2 cend(textScreenPos.x + cx + width, lineStartScreenPos.y + mCharAdvance.y);
						drawList->AddRectFilled(cstart, cend, mPalette[(int)PaletteIndex::Cursor]);
					}
				}
			}

			// Render colorized text
			auto prevColor = line.empty() ? mPalette[(int)PaletteIndex::Default] : GetGlyphColor(line[0]);
			ImVec2 bufferOffset;

			for (int i = 0; i < line.size();)
			{
				auto& glyph = line[i];
				auto color = GetGlyphColor(glyph);

				if ((color != prevColor || glyph.mChar == '\t' || glyph.mChar == ' ') && !mLineBuffer.empty())
				{
					const ImVec2 newOffset(textScreenPos.x + bufferOffset.x, textScreenPos.y + bufferOffset.y);
					drawList->AddText(newOffset, prevColor, mLineBuffer.c_str());
					auto textSize = ImGui::GetFont()->CalcTextSizeA(ImGui::GetFontSize(), FLT_MAX, -1.0f, mLineBuffer.c_str(), nullptr, nullptr);
					bufferOffset.x += textSize.x;
					mLineBuffer.clear();
				}
				prevColor = color;

				if (glyph.mChar == '\t')
				{
					auto oldX = bufferOffset.x;
					bufferOffset.x = (1.0f + std::floor((1.0f + bufferOffset.x) / (float(mTabSize) * spaceSize))) * (float(mTabSize) * spaceSize);
					++i;

					if (mShowWhitespaces)
					{
						ImVec2 p1, p2, p3, p4;

						if (mShowShortTabGlyphs)
						{
							const auto s = ImGui::GetFontSize();
							const auto x1 = textScreenPos.x + oldX + 1.0f;
							const auto x2 = textScreenPos.x + oldX + mCharAdvance.x - 1.0f;
							const auto y = textScreenPos.y + bufferOffset.y + s * 0.5f;

							p1 = ImVec2(x1, y);
							p2 = ImVec2(x2, y);
							p3 = ImVec2(x2 - s * 0.16f, y - s * 0.16f);
							p4 = ImVec2(x2 - s * 0.16f, y + s * 0.16f);
						}
						else
						{
							const auto s = ImGui::GetFontSize();
							const auto x1 = textScreenPos.x + oldX + 1.0f;
							const auto x2 = textScreenPos.x + bufferOffset.x - 1.0f;
							const auto y = textScreenPos.y + bufferOffset.y + s * 0.5f;

							p1 = ImVec2(x1, y);
							p2 = ImVec2(x2, y);
							p3 = ImVec2(x2 - s * 0.2f, y - s * 0.2f);
							p4 = ImVec2(x2 - s * 0.2f, y + s * 0.2f);
						}

						drawList->AddLine(p1, p2, mPalette[(int)PaletteIndex::ControlCharacter]);
						drawList->AddLine(p2, p3, mPalette[(int)PaletteIndex::ControlCharacter]);
						drawList->AddLine(p2, p4, mPalette[(int)PaletteIndex::ControlCharacter]);
					}
				}
				else if (glyph.mChar == ' ')
				{
					if (mShowWhitespaces)
					{
						const auto s = ImGui::GetFontSize();
						const auto x = textScreenPos.x + bufferOffset.x + spaceSize * 0.5f;
						const auto y = textScreenPos.y + bufferOffset.y + s * 0.5f;
						drawList->AddCircleFilled(ImVec2(x, y), 1.5f, 0x80808080, 4);
					}
					bufferOffset.x += spaceSize;
					i++;
				}
				else
				{
					auto l = UTF8CharLength(glyph.mChar);
					while (l-- > 0)
						mLineBuffer.push_back(line[i++].mChar);
				}
				++columnNo;
			}

			if (!mLineBuffer.empty())
			{
				const ImVec2 newOffset(textScreenPos.x + bufferOffset.x, textScreenPos.y + bufferOffset.y);
				drawList->AddText(newOffset, prevColor, mLineBuffer.c_str());
				mLineBuffer.clear();
			}

			++lineNo;
		}

		// Draw a tooltip on known identifiers/preprocessor symbols
		if (ImGui::IsMousePosValid() && ImGui::IsWindowHovered())
		{
			auto mpos = ImGui::GetMousePos();
			ImVec2 origin = ImGui::GetCursorScreenPos();
			ImVec2 local(mpos.x - origin.x, mpos.y - origin.y);
			//printf("Mouse: pos(%g, %g), origin(%g, %g), local(%g, %g)\n", mpos.x, mpos.y, origin.x, origin.y, local.x, local.y);
			if (local.x >= mTextStart)
			{
				auto pos = ScreenPosToCoordinates(mpos);
				//printf("Coord(%d, %d)\n", pos.mLine, pos.mColumn);
				auto id = GetWordAt(pos);
				if (!id.empty())
				{
					auto it = mLanguageDefinition.mIdentifiers.find(id);
					if (it != mLanguageDefinition.mIdentifiers.end())
					{
						ImGui::BeginTooltip();
						ImGui::TextUnformatted(it->second.mDeclaration.c_str());
						ImGui::EndTooltip();
					}
					else
					{
						auto pi = mLanguageDefinition.mPreprocIdentifiers.find(id);
						if (pi != mLanguageDefinition.mPreprocIdentifiers.end())
						{
							ImGui::BeginTooltip();
							ImGui::TextUnformatted(pi->second.mDeclaration.c_str());
							ImGui::EndTooltip();
						}
					}
				}
			}
		}
	}

	ImGui::SetCursorPos(ImVec2(0, 0));
	ImGui::Dummy(ImVec2((longest + 2), mLines.size() * mCharAdvance.y));

	if (mScrollToCursor)
	{
		EnsureCursorVisible();
		mScrollToCursor = false;
	}
}

void TextEditor::Render(const char* aTitle, const ImVec2& aSize, bool aBorder)
{
	for (int c = 0; c <= mState.mCurrentCursor; c++)
	{
		if (mState.mCursors[c].mCursorPositionChanged)
			OnCursorPositionChanged(c);
		mState.mCursors[c].mCursorPositionChanged = false;
	}

	mWithinRender = true;
	mTextChanged = false;

	UpdatePalette();

	ImGui::PushStyleColor(ImGuiCol_ChildBg, ImGui::ColorConvertU32ToFloat4(mPalette[(int)PaletteIndex::Background]));
	ImGui::PushStyleVar(ImGuiStyleVar_ItemSpacing, ImVec2(0.0f, 0.0f));
	if (!mIgnoreImGuiChild)
		ImGui::BeginChild(aTitle, aSize, aBorder, ImGuiWindowFlags_HorizontalScrollbar | ImGuiWindowFlags_NoMove | ImGuiWindowFlags_NoNavInputs);

	if (mHandleKeyboardInputs)
	{
		HandleKeyboardInputs();
		ImGui::PushAllowKeyboardFocus(true);
	}

	if (mHandleMouseInputs)
		HandleMouseInputs();

	ColorizeInternal();
	Render();

	if (mHandleKeyboardInputs)
		ImGui::PopAllowKeyboardFocus();

	if (!mIgnoreImGuiChild)
		ImGui::EndChild();

	ImGui::PopStyleVar();
	ImGui::PopStyleColor();

	mWithinRender = false;
}

void TextEditor::SetText(const std::string& aText)
{
	mLines.clear();
	mLines.emplace_back(Line());
	for (auto chr : aText)
	{
		if (chr == '\r')
		{
			// ignore the carriage return character
		}
		else if (chr == '\n')
			mLines.emplace_back(Line());
		else
		{
			mLines.back().emplace_back(Glyph(chr, PaletteIndex::Default));
		}
	}

	mTextChanged = true;
	mScrollToTop = true;

	mUndoBuffer.clear();
	mUndoIndex = 0;

	Colorize();
}

void TextEditor::SetTextLines(const std::vector<std::string>& aLines)
{
	mLines.clear();

	if (aLines.empty())
	{
		mLines.emplace_back(Line());
	}
	else
	{
		mLines.resize(aLines.size());

		for (size_t i = 0; i < aLines.size(); ++i)
		{
			const std::string& aLine = aLines[i];

			mLines[i].reserve(aLine.size());
			for (size_t j = 0; j < aLine.size(); ++j)
				mLines[i].emplace_back(Glyph(aLine[j], PaletteIndex::Default));
		}
	}

	mTextChanged = true;
	mScrollToTop = true;

	mUndoBuffer.clear();
	mUndoIndex = 0;

	Colorize();
}

void TextEditor::EnterCharacter(ImWchar aChar, bool aShift)
{
	assert(!mReadOnly);

	UndoRecord u;

	u.mBefore = mState;

	if (HasSelection())
	{
		for (int c = mState.mCurrentCursor; c > -1; c--)
		{
			if (aChar == '\t' && mState.mCursors[c].mSelectionStart.mLine != mState.mCursors[c].mSelectionEnd.mLine)
			{
				auto start = mState.mCursors[c].mSelectionStart;
				auto end = mState.mCursors[c].mSelectionEnd;
				auto originalEnd = end;

				if (start > end)
					std::swap(start, end);
				start.mColumn = 0;
				//			end.mColumn = end.mLine < mLines.size() ? mLines[end.mLine].size() : 0;
				if (end.mColumn == 0 && end.mLine > 0)
					--end.mLine;
				if (end.mLine >= (int)mLines.size())
					end.mLine = mLines.empty() ? 0 : (int)mLines.size() - 1;
				end.mColumn = GetLineMaxColumn(end.mLine);

				//if (end.mColumn >= GetLineMaxColumn(end.mLine))
				//	end.mColumn = GetLineMaxColumn(end.mLine) - 1;

				u.mRemoved.push_back({ GetText(start, end) , start, end });

				bool modified = false;

				for (int i = start.mLine; i <= end.mLine; i++)
				{
					auto& line = mLines[i];
					if (aShift)
					{
						if (!line.empty())

						{
							if (line.front().mChar == '\t')
							{
								RemoveGlyphsFromLine(i, 0, 1);
								modified = true;
							}
							else
							{
								for (int j = 0; j < mTabSize && !line.empty() && line.front().mChar == ' '; j++)
								{
									RemoveGlyphsFromLine(i, 0, 1);
									modified = true;
								}
							}
						}
					}
					else
					{
						AddGlyphToLine(i, 0, Glyph('\t', TextEditor::PaletteIndex::Background));
						modified = true;
					}
				}

				if (modified)
				{
					start = Coordinates(start.mLine, GetCharacterColumn(start.mLine, 0));
					Coordinates rangeEnd;
					std::string addedText;
					if (originalEnd.mColumn != 0)
					{
						end = Coordinates(end.mLine, GetLineMaxColumn(end.mLine));
						rangeEnd = end;
						addedText = GetText(start, end);
					}
					else
					{
						end = Coordinates(originalEnd.mLine, 0);
						rangeEnd = Coordinates(end.mLine - 1, GetLineMaxColumn(end.mLine - 1));
						addedText = GetText(start, rangeEnd);
					}

					u.mAdded.push_back({ addedText , start, rangeEnd });
					u.mAfter = mState;

					mState.mCursors[c].mSelectionStart = start;
					mState.mCursors[c].mSelectionEnd = end;
					AddUndo(u);

					mTextChanged = true;

					EnsureCursorVisible();
				}

				return;
			} // c == '\t'
			else
			{
				u.mRemoved.push_back({ GetSelectedText(), mState.mCursors[c].mSelectionStart, mState.mCursors[mState.mCurrentCursor].mSelectionEnd });
				DeleteSelection(c);
			}
		}
	} // HasSelection

	std::vector<Coordinates> coords;
	for (int c = 0; c <= mState.mCurrentCursor; c++) // order important here for typing tabs in the same line at the same time
	{
		auto coord = GetActualCursorCoordinates(c);
		coords.push_back(coord);
		Selection added, removed;
		added.mStart = coord;

<<<<<<< HEAD
		u.mAdded = "";
		u.mAdded += (char)aChar;
		if (mLanguageDefinition.mAutoIndentation)
			for (size_t it = 0; it < line.size() && isascii(line[it].mChar) && isblank(line[it].mChar); ++it)
			{
				newLine.push_back(line[it]);
				u.mAdded += line[it].mChar;
			}

		const size_t whitespaceSize = newLine.size();
		auto cindex = GetCharacterIndex(coord);
		newLine.insert(newLine.end(), line.begin() + cindex, line.end());
		line.erase(line.begin() + cindex, line.begin() + line.size());
		SetCursorPosition(Coordinates(coord.mLine + 1, GetCharacterColumn(coord.mLine + 1, (int)whitespaceSize)));
	}
	else
	{
		char buf[7];
		int e = ImTextCharToUtf8(buf, 7, aChar);
		if (e > 0)
=======
		assert(!mLines.empty());

		if (aChar == '\n')
>>>>>>> a4407f7c
		{
			InsertLine(coord.mLine + 1);
			auto& line = mLines[coord.mLine];
			auto& newLine = mLines[coord.mLine + 1];

			added.mText = "";
			added.mText += (char)aChar;
			if (mLanguageDefinition.mAutoIndentation)
				for (size_t it = 0; it < line.size() && isascii(line[it].mChar) && isblank(line[it].mChar); ++it)
				{
					newLine.push_back(line[it]);
					added.mText += line[it].mChar;
				}

			const size_t whitespaceSize = newLine.size();
			auto cindex = GetCharacterIndex(coord);
			AddGlyphsToLine(coord.mLine + 1, newLine.size(), line.begin() + cindex, line.end());
			RemoveGlyphsFromLine(coord.mLine, cindex);
			SetCursorPosition(Coordinates(coord.mLine + 1, GetCharacterColumn(coord.mLine + 1, (int)whitespaceSize)), c);
		}
		else
		{
			char buf[7];
			int e = ImTextCharToUtf8(buf, 7, aChar);
			if (e > 0)
			{
				buf[e] = '\0';
				auto& line = mLines[coord.mLine];
				auto cindex = GetCharacterIndex(coord);

				if (mOverwrite && cindex < (int)line.size())
				{
					auto d = UTF8CharLength(line[cindex].mChar);

					removed.mStart = mState.mCursors[c].mCursorPosition;
					removed.mEnd = Coordinates(coord.mLine, GetCharacterColumn(coord.mLine, cindex + d));

					while (d-- > 0 && cindex < (int)line.size())
					{
						removed.mText += line[cindex].mChar;
						RemoveGlyphsFromLine(coord.mLine, cindex, cindex + 1);
					}
				}

				for (auto p = buf; *p != '\0'; p++, ++cindex)
					AddGlyphToLine(coord.mLine, cindex, Glyph(*p, PaletteIndex::Default));
				added.mText = buf;

				SetCursorPosition(Coordinates(coord.mLine, GetCharacterColumn(coord.mLine, cindex)), c);
			}
			else
				return;
		}

		mTextChanged = true;

		added.mEnd = GetActualCursorCoordinates(c);
		u.mAdded.push_back(added);
		u.mRemoved.push_back(removed);
		u.mAfter = mState;
	}

	AddUndo(u);

	for (const auto& coord : coords)
		Colorize(coord.mLine - 1, 3);
	EnsureCursorVisible();
}

void TextEditor::SetReadOnly(bool aValue)
{
	mReadOnly = aValue;
}

void TextEditor::OnCursorPositionChanged(int aCursor)
{
	if (mDraggingSelection)
		return;

	// sort from cursors from top to bottom
	std::sort(mState.mCursors.begin(), mState.mCursors.begin() + (mState.mCurrentCursor + 1), [](const Cursor& a, const Cursor& b) -> bool
		{
			return a.mSelectionStart < b.mSelectionStart;
		});
	MergeCursorsIfPossible();
}

void TextEditor::SetColorizerEnable(bool aValue)
{
	mColorizerEnabled = aValue;
}

void TextEditor::SetCursorPosition(const Coordinates& aPosition, int aCursor)
{
	if (aCursor == -1)
		aCursor = mState.mCurrentCursor;

	if (mState.mCursors[aCursor].mCursorPosition != aPosition)
	{
		mState.mCursors[aCursor].mCursorPosition = aPosition;
		mState.mCursors[aCursor].mCursorPositionChanged = true;
		EnsureCursorVisible();
	}
}

void TextEditor::SetSelectionStart(const Coordinates& aPosition, int aCursor)
{
	if (aCursor == -1)
		aCursor = mState.mCurrentCursor;

	mState.mCursors[aCursor].mSelectionStart = SanitizeCoordinates(aPosition);
	if (mState.mCursors[aCursor].mSelectionStart > mState.mCursors[aCursor].mSelectionEnd)
		std::swap(mState.mCursors[aCursor].mSelectionStart, mState.mCursors[aCursor].mSelectionEnd);
}

void TextEditor::SetSelectionEnd(const Coordinates& aPosition, int aCursor)
{
	if (aCursor == -1)
		aCursor = mState.mCurrentCursor;

	mState.mCursors[aCursor].mSelectionEnd = SanitizeCoordinates(aPosition);
	if (mState.mCursors[aCursor].mSelectionStart > mState.mCursors[aCursor].mSelectionEnd)
		std::swap(mState.mCursors[aCursor].mSelectionStart, mState.mCursors[aCursor].mSelectionEnd);
}

void TextEditor::SetSelection(const Coordinates& aStart, const Coordinates& aEnd, SelectionMode aMode, int aCursor, bool isSpawningNewCursor)
{
	if (aCursor == -1)
		aCursor = mState.mCurrentCursor;

	auto oldSelStart = mState.mCursors[aCursor].mSelectionStart;
	auto oldSelEnd = mState.mCursors[aCursor].mSelectionEnd;

	mState.mCursors[aCursor].mSelectionStart = SanitizeCoordinates(aStart);
	mState.mCursors[aCursor].mSelectionEnd = SanitizeCoordinates(aEnd);
	if (mState.mCursors[aCursor].mSelectionStart > mState.mCursors[aCursor].mSelectionEnd)
		std::swap(mState.mCursors[aCursor].mSelectionStart, mState.mCursors[aCursor].mSelectionEnd);

	switch (aMode)
	{
	case TextEditor::SelectionMode::Normal:
	case TextEditor::SelectionMode::Word:
		break;
	case TextEditor::SelectionMode::Line:
	{
		const auto lineNo = mState.mCursors[aCursor].mSelectionEnd.mLine;
		const auto lineSize = (size_t)lineNo < mLines.size() ? mLines[lineNo].size() : 0;
		mState.mCursors[aCursor].mSelectionStart = Coordinates(mState.mCursors[aCursor].mSelectionStart.mLine, 0);
		mState.mCursors[aCursor].mSelectionEnd = mLines.size() > lineNo + 1 ? Coordinates(lineNo + 1, 0) : Coordinates(lineNo, GetLineMaxColumn(lineNo));
		mState.mCursors[aCursor].mCursorPosition = mState.mCursors[aCursor].mSelectionEnd;
		break;
	}
	default:
		break;
	}

	if (mState.mCursors[aCursor].mSelectionStart != oldSelStart ||
		mState.mCursors[aCursor].mSelectionEnd != oldSelEnd)
		if (!isSpawningNewCursor)
			mState.mCursors[aCursor].mCursorPositionChanged = true;
}

void TextEditor::SetTabSize(int aValue)
{
	mTabSize = std::max(0, std::min(32, aValue));
}

void TextEditor::InsertText(const std::string& aValue, int aCursor)
{
	InsertText(aValue.c_str(), aCursor);
}

void TextEditor::InsertText(const char* aValue, int aCursor)
{
	if (aValue == nullptr)
		return;
	if (aCursor == -1)
		aCursor = mState.mCurrentCursor;

	auto pos = GetActualCursorCoordinates(aCursor);
	auto start = std::min(pos, mState.mCursors[aCursor].mSelectionStart);
	int totalLines = pos.mLine - start.mLine;

	totalLines += InsertTextAt(pos, aValue);

	SetSelection(pos, pos, SelectionMode::Normal, aCursor);
	SetCursorPosition(pos, aCursor);
	Colorize(start.mLine - 1, totalLines + 2);
}

void TextEditor::DeleteSelection(int aCursor)
{
	if (aCursor == -1)
		aCursor = mState.mCurrentCursor;

	assert(mState.mCursors[aCursor].mSelectionEnd >= mState.mCursors[aCursor].mSelectionStart);

	if (mState.mCursors[aCursor].mSelectionEnd == mState.mCursors[aCursor].mSelectionStart)
		return;

	DeleteRange(mState.mCursors[aCursor].mSelectionStart, mState.mCursors[aCursor].mSelectionEnd);

	SetSelection(mState.mCursors[aCursor].mSelectionStart, mState.mCursors[aCursor].mSelectionStart, SelectionMode::Normal, aCursor);
	SetCursorPosition(mState.mCursors[aCursor].mSelectionStart, aCursor);
	mState.mCursors[aCursor].mInteractiveStart = mState.mCursors[aCursor].mSelectionStart;
	mState.mCursors[aCursor].mInteractiveEnd = mState.mCursors[aCursor].mSelectionEnd;
	Colorize(mState.mCursors[aCursor].mSelectionStart.mLine, 1);
}

void TextEditor::MoveUp(int aAmount, bool aSelect)
{
	for (int c = 0; c <= mState.mCurrentCursor; c++)
	{
		auto oldPos = mState.mCursors[c].mCursorPosition;
		mState.mCursors[c].mCursorPosition.mLine = std::max(0, mState.mCursors[c].mCursorPosition.mLine - aAmount);
		if (oldPos != mState.mCursors[c].mCursorPosition)
		{
			if (aSelect)
			{
				if (oldPos == mState.mCursors[c].mInteractiveStart)
					mState.mCursors[c].mInteractiveStart = mState.mCursors[c].mCursorPosition;
				else if (oldPos == mState.mCursors[c].mInteractiveEnd)
					mState.mCursors[c].mInteractiveEnd = mState.mCursors[c].mCursorPosition;
				else
				{
					mState.mCursors[c].mInteractiveStart = mState.mCursors[c].mCursorPosition;
					mState.mCursors[c].mInteractiveEnd = oldPos;
				}
			}
			else
				mState.mCursors[c].mInteractiveStart = mState.mCursors[c].mInteractiveEnd = mState.mCursors[c].mCursorPosition;
			SetSelection(mState.mCursors[c].mInteractiveStart, mState.mCursors[c].mInteractiveEnd, SelectionMode::Normal, c);
		}
	}
	EnsureCursorVisible();
}

void TextEditor::MoveDown(int aAmount, bool aSelect)
{
	for (int c = 0; c <= mState.mCurrentCursor; c++)
	{
		assert(mState.mCursors[c].mCursorPosition.mColumn >= 0);
		auto oldPos = mState.mCursors[c].mCursorPosition;
		mState.mCursors[c].mCursorPosition.mLine = std::max(0, std::min((int)mLines.size() - 1, mState.mCursors[c].mCursorPosition.mLine + aAmount));

		if (mState.mCursors[c].mCursorPosition != oldPos)
		{
			if (aSelect)
			{
				if (oldPos == mState.mCursors[c].mInteractiveEnd)
					mState.mCursors[c].mInteractiveEnd = mState.mCursors[c].mCursorPosition;
				else if (oldPos == mState.mCursors[c].mInteractiveStart)
					mState.mCursors[c].mInteractiveStart = mState.mCursors[c].mCursorPosition;
				else
				{
					mState.mCursors[c].mInteractiveStart = oldPos;
					mState.mCursors[c].mInteractiveEnd = mState.mCursors[c].mCursorPosition;
				}
			}
			else
				mState.mCursors[c].mInteractiveStart = mState.mCursors[c].mInteractiveEnd = mState.mCursors[c].mCursorPosition;
			SetSelection(mState.mCursors[c].mInteractiveStart, mState.mCursors[c].mInteractiveEnd, SelectionMode::Normal, c);

		}
	}
	EnsureCursorVisible();
}

static bool IsUTFSequence(char c)
{
	return (c & 0xC0) == 0x80;
}

void TextEditor::MoveLeft(int aAmount, bool aSelect, bool aWordMode)
{
	if (mLines.empty())
		return;

	for (int c = 0; c <= mState.mCurrentCursor; c++)
	{
		int amount = aAmount;
		auto oldPos = mState.mCursors[c].mCursorPosition;
		mState.mCursors[c].mCursorPosition = GetActualCursorCoordinates(c);
		auto line = mState.mCursors[c].mCursorPosition.mLine;
		auto cindex = GetCharacterIndex(mState.mCursors[c].mCursorPosition);

		while (amount-- > 0)
		{
			if (cindex == 0)
			{
				if (line > 0)
				{
					--line;
					if ((int)mLines.size() > line)
						cindex = (int)mLines[line].size();
					else
						cindex = 0;
				}
			}
			else
			{
				--cindex;
				if (cindex > 0)
				{
					if ((int)mLines.size() > line)
					{
						while (cindex > 0 && IsUTFSequence(mLines[line][cindex].mChar))
							--cindex;
					}
				}
			}

			mState.mCursors[c].mCursorPosition = Coordinates(line, GetCharacterColumn(line, cindex));
			if (aWordMode)
			{
				mState.mCursors[c].mCursorPosition = FindWordStart(mState.mCursors[c].mCursorPosition);
				cindex = GetCharacterIndex(mState.mCursors[c].mCursorPosition);
			}
		}

		mState.mCursors[c].mCursorPosition = Coordinates(line, GetCharacterColumn(line, cindex));
		std::cout << "changed from " << oldPos.mColumn << " to " << mState.mCursors[c].mCursorPosition.mColumn << std::endl;

		assert(mState.mCursors[c].mCursorPosition.mColumn >= 0);
		if (aSelect)
		{
			if (oldPos == mState.mCursors[c].mInteractiveStart)
				mState.mCursors[c].mInteractiveStart = mState.mCursors[c].mCursorPosition;
			else if (oldPos == mState.mCursors[c].mInteractiveEnd)
				mState.mCursors[c].mInteractiveEnd = mState.mCursors[c].mCursorPosition;
			else
			{
				mState.mCursors[c].mInteractiveStart = mState.mCursors[c].mCursorPosition;
				mState.mCursors[c].mInteractiveEnd = oldPos;
			}
		}
		else
		{
			if (HasSelection() && !aWordMode)
				mState.mCursors[c].mCursorPosition = mState.mCursors[c].mInteractiveStart;
			mState.mCursors[c].mInteractiveStart = mState.mCursors[c].mInteractiveEnd = mState.mCursors[c].mCursorPosition;
		}
		std::cout << "Setting selection for " << c << std::endl;
		SetSelection(mState.mCursors[c].mInteractiveStart, mState.mCursors[c].mInteractiveEnd, aSelect && aWordMode ? SelectionMode::Word : SelectionMode::Normal, c);
	}
	EnsureCursorVisible();
}

void TextEditor::MoveRight(int aAmount, bool aSelect, bool aWordMode)
{
	if (mLines.empty())
		return;

	for (int c = 0; c <= mState.mCurrentCursor; c++)
	{
		auto oldPos = mState.mCursors[c].mCursorPosition;
		if (oldPos.mLine >= mLines.size())
			continue;

		int amount = aAmount;
		auto cindex = GetCharacterIndex(mState.mCursors[c].mCursorPosition);
		while (amount-- > 0)
		{
			auto lindex = mState.mCursors[c].mCursorPosition.mLine;
			auto& line = mLines[lindex];

			if (cindex >= line.size())
			{
				if (mState.mCursors[c].mCursorPosition.mLine < mLines.size() - 1)
				{
					mState.mCursors[c].mCursorPosition.mLine = std::max(0, std::min((int)mLines.size() - 1, mState.mCursors[c].mCursorPosition.mLine + 1));
					mState.mCursors[c].mCursorPosition.mColumn = 0;
				}
				else
					return;
			}
			else
			{
				cindex += UTF8CharLength(line[cindex].mChar);
				mState.mCursors[c].mCursorPosition = Coordinates(lindex, GetCharacterColumn(lindex, cindex));
				if (aWordMode)
					mState.mCursors[c].mCursorPosition = FindWordEnd(mState.mCursors[c].mCursorPosition);
			}
		}

		if (aSelect)
		{
			if (oldPos == mState.mCursors[c].mInteractiveEnd)
				mState.mCursors[c].mInteractiveEnd = SanitizeCoordinates(mState.mCursors[c].mCursorPosition);
			else if (oldPos == mState.mCursors[c].mInteractiveStart)
				mState.mCursors[c].mInteractiveStart = mState.mCursors[c].mCursorPosition;
			else
			{
				mState.mCursors[c].mInteractiveStart = oldPos;
				mState.mCursors[c].mInteractiveEnd = mState.mCursors[c].mCursorPosition;
			}
		}
		else
		{
			if (HasSelection() && !aWordMode)
				mState.mCursors[c].mCursorPosition = mState.mCursors[c].mInteractiveEnd;
			mState.mCursors[c].mInteractiveStart = mState.mCursors[c].mInteractiveEnd = mState.mCursors[c].mCursorPosition;
		}
		SetSelection(mState.mCursors[c].mInteractiveStart, mState.mCursors[c].mInteractiveEnd, aSelect && aWordMode ? SelectionMode::Word : SelectionMode::Normal, c);
	}
	EnsureCursorVisible();
}

void TextEditor::MoveTop(bool aSelect)
{
	mState.mCurrentCursor = 0;
	auto oldPos = mState.mCursors[mState.mCurrentCursor].mCursorPosition;
	SetCursorPosition(Coordinates(0, 0));

	if (mState.mCursors[mState.mCurrentCursor].mCursorPosition != oldPos)
	{
		if (aSelect)
		{
			mState.mCursors[mState.mCurrentCursor].mInteractiveEnd = oldPos;
			mState.mCursors[mState.mCurrentCursor].mInteractiveStart = mState.mCursors[mState.mCurrentCursor].mCursorPosition;
		}
		else
			mState.mCursors[mState.mCurrentCursor].mInteractiveStart = mState.mCursors[mState.mCurrentCursor].mInteractiveEnd = mState.mCursors[mState.mCurrentCursor].mCursorPosition;
		SetSelection(mState.mCursors[mState.mCurrentCursor].mInteractiveStart, mState.mCursors[mState.mCurrentCursor].mInteractiveEnd);
	}
}

void TextEditor::TextEditor::MoveBottom(bool aSelect)
{
	mState.mCurrentCursor = 0;
	auto oldPos = GetCursorPosition();
	auto newPos = Coordinates((int)mLines.size() - 1, 0);
	SetCursorPosition(newPos);
	if (aSelect)
	{
		mState.mCursors[mState.mCurrentCursor].mInteractiveStart = oldPos;
		mState.mCursors[mState.mCurrentCursor].mInteractiveEnd = newPos;
	}
	else
		mState.mCursors[mState.mCurrentCursor].mInteractiveStart = mState.mCursors[mState.mCurrentCursor].mInteractiveEnd = newPos;
	SetSelection(mState.mCursors[mState.mCurrentCursor].mInteractiveStart, mState.mCursors[mState.mCurrentCursor].mInteractiveEnd);
}

void TextEditor::MoveHome(bool aSelect)
{
	for (int c = 0; c <= mState.mCurrentCursor; c++)
	{
		auto oldPos = mState.mCursors[c].mCursorPosition;
		SetCursorPosition(Coordinates(mState.mCursors[c].mCursorPosition.mLine, 0), c);

		if (mState.mCursors[c].mCursorPosition != oldPos)
		{
			if (aSelect)
			{
				if (oldPos == mState.mCursors[c].mInteractiveStart)
					mState.mCursors[c].mInteractiveStart = mState.mCursors[c].mCursorPosition;
				else if (oldPos == mState.mCursors[c].mInteractiveEnd)
					mState.mCursors[c].mInteractiveEnd = mState.mCursors[c].mCursorPosition;
				else
				{
					mState.mCursors[c].mInteractiveStart = mState.mCursors[c].mCursorPosition;
					mState.mCursors[c].mInteractiveEnd = oldPos;
				}
			}
			else
				mState.mCursors[c].mInteractiveStart = mState.mCursors[c].mInteractiveEnd = mState.mCursors[c].mCursorPosition;
			SetSelection(mState.mCursors[c].mInteractiveStart, mState.mCursors[c].mInteractiveEnd, SelectionMode::Normal, c);
		}
	}
}

void TextEditor::MoveEnd(bool aSelect)
{
	for (int c = 0; c <= mState.mCurrentCursor; c++)
	{
		auto oldPos = mState.mCursors[c].mCursorPosition;
		SetCursorPosition(Coordinates(mState.mCursors[c].mCursorPosition.mLine, GetLineMaxColumn(oldPos.mLine)), c);

		if (mState.mCursors[c].mCursorPosition != oldPos)
		{
			if (aSelect)
			{
				if (oldPos == mState.mCursors[c].mInteractiveEnd)
					mState.mCursors[c].mInteractiveEnd = mState.mCursors[c].mCursorPosition;
				else if (oldPos == mState.mCursors[c].mInteractiveStart)
					mState.mCursors[c].mInteractiveStart = mState.mCursors[c].mCursorPosition;
				else
				{
					mState.mCursors[c].mInteractiveStart = oldPos;
					mState.mCursors[c].mInteractiveEnd = mState.mCursors[c].mCursorPosition;
				}
			}
			else
				mState.mCursors[c].mInteractiveStart = mState.mCursors[c].mInteractiveEnd = mState.mCursors[c].mCursorPosition;
			SetSelection(mState.mCursors[c].mInteractiveStart, mState.mCursors[c].mInteractiveEnd, SelectionMode::Normal, c);
		}
	}
}

void TextEditor::Delete(bool aWordMode)
{
	assert(!mReadOnly);

	if (mLines.empty())
		return;

	UndoRecord u;
	u.mBefore = mState;

	if (HasSelection())
	{
		for (int c = mState.mCurrentCursor; c > -1; c--)
		{
			u.mRemoved.push_back({ GetSelectedText(c), mState.mCursors[c].mSelectionStart, mState.mCursors[c].mSelectionEnd });
			DeleteSelection(c);
		}
	}
	else
	{
		std::vector<Coordinates> positions;
		for (int c = 0; c <= mState.mCurrentCursor; c++)
		{
			auto pos = GetActualCursorCoordinates(c);
			positions.push_back(pos);
			SetCursorPosition(pos, c);
			auto& line = mLines[pos.mLine];

			if (pos.mColumn == GetLineMaxColumn(pos.mLine))
			{
				if (pos.mLine == (int)mLines.size() - 1)
					return;

				Coordinates startCoords = GetActualCursorCoordinates(c);
				Coordinates endCoords = startCoords;
				Advance(endCoords);
				u.mRemoved.push_back({ "\n", startCoords , endCoords });

				auto& nextLine = mLines[pos.mLine + 1];
				AddGlyphsToLine(pos.mLine, line.size(), nextLine.begin(), nextLine.end());
				for (int otherCursor = c + 1;
					otherCursor <= mState.mCurrentCursor && mState.mCursors[otherCursor].mCursorPosition.mLine == pos.mLine + 1;
					otherCursor++) // move up cursors in next line
				{
					int otherCursorCharIndex = GetCharacterIndex(mState.mCursors[otherCursor].mCursorPosition);
					int otherCursorNewCharIndex = GetCharacterIndex(pos) + otherCursorCharIndex;
					auto targetCoords = Coordinates(pos.mLine, GetCharacterColumn(pos.mLine, otherCursorNewCharIndex));
					SetCursorPosition(targetCoords, otherCursor);
				}
				RemoveLine(pos.mLine + 1);
			}
			else
			{
				if (aWordMode)
				{
					Coordinates end = FindWordEnd(mState.mCursors[c].mCursorPosition);
					u.mRemoved.push_back({ GetText(mState.mCursors[c].mCursorPosition, end),  mState.mCursors[c].mCursorPosition , end });
					DeleteRange(mState.mCursors[c].mCursorPosition, end);
					int charactersDeleted = end.mColumn - mState.mCursors[c].mCursorPosition.mColumn;
				}
				else
				{
					auto cindex = GetCharacterIndex(pos);

					Coordinates start = GetActualCursorCoordinates(c);
					Coordinates end = start;
					end.mColumn++;
					if (GetText(start, end).compare("\n") == 0)
						std::cout << "asdf\n";
					u.mRemoved.push_back({ GetText(start, end), start, end });

					auto d = UTF8CharLength(line[cindex].mChar);
					while (d-- > 0 && cindex < (int)line.size())
						RemoveGlyphsFromLine(pos.mLine, cindex, cindex + 1);
				}
			}
		}

		mTextChanged = true;

		for (const auto& pos : positions)
			Colorize(pos.mLine, 1);
	}

	u.mAfter = mState;
	AddUndo(u);
}

void TextEditor::Backspace(bool aWordMode)
{
	assert(!mReadOnly);

	if (mLines.empty())
		return;

	UndoRecord u;
	u.mBefore = mState;

	if (HasSelection())
	{
		for (int c = mState.mCurrentCursor; c > -1; c--)
		{
			u.mRemoved.push_back({ GetSelectedText(c), mState.mCursors[c].mSelectionStart, mState.mCursors[c].mSelectionEnd });
			DeleteSelection(c);
		}
	}
	else
	{
		for (int c = 0; c <= mState.mCurrentCursor; c++)
		{
			auto pos = GetActualCursorCoordinates(c);
			SetCursorPosition(pos, c);

			if (mState.mCursors[c].mCursorPosition.mColumn == 0)
			{
				if (mState.mCursors[c].mCursorPosition.mLine == 0)
					return;

				Coordinates startCoords = Coordinates(pos.mLine - 1, GetLineMaxColumn(pos.mLine - 1));
				Coordinates endCoords = startCoords;
				Advance(endCoords);
				u.mRemoved.push_back({ "\n", startCoords, endCoords });

				auto& line = mLines[mState.mCursors[c].mCursorPosition.mLine];
				int prevLineIndex = mState.mCursors[c].mCursorPosition.mLine - 1;
				auto& prevLine = mLines[prevLineIndex];
				auto prevSize = GetLineMaxColumn(prevLineIndex);
				AddGlyphsToLine(prevLineIndex, prevLine.size(), line.begin(), line.end());
				for (int otherCursor = c + 1;
					otherCursor <= mState.mCurrentCursor && mState.mCursors[otherCursor].mCursorPosition.mLine == mState.mCursors[c].mCursorPosition.mLine;
					otherCursor++) // move up cursors in same line
				{
					int otherCursorCharIndex = GetCharacterIndex(mState.mCursors[otherCursor].mCursorPosition);
					int otherCursorNewCharIndex = GetCharacterIndex({ prevLineIndex, prevSize }) + otherCursorCharIndex;
					auto targetCoords = Coordinates(prevLineIndex, GetCharacterColumn(prevLineIndex, otherCursorNewCharIndex));
					SetCursorPosition(targetCoords, otherCursor);
				}

				ErrorMarkers etmp;
				for (auto& i : mErrorMarkers)
					etmp.insert(ErrorMarkers::value_type(i.first - 1 == mState.mCursors[c].mCursorPosition.mLine ? i.first - 1 : i.first, i.second));
				mErrorMarkers = std::move(etmp);

				RemoveLine(mState.mCursors[c].mCursorPosition.mLine);
				--mState.mCursors[c].mCursorPosition.mLine;
				mState.mCursors[c].mCursorPosition.mColumn = prevSize;
				mState.mCursors[c].mCursorPositionChanged = true;
			}
			else
			{
				auto& line = mLines[mState.mCursors[c].mCursorPosition.mLine];

				if (aWordMode)
				{
					Coordinates start = FindWordStart(mState.mCursors[c].mCursorPosition - Coordinates(0, 1));
					u.mRemoved.push_back({ GetText(start, mState.mCursors[c].mCursorPosition) , start, mState.mCursors[c].mCursorPosition });
					DeleteRange(start, mState.mCursors[c].mCursorPosition);
					int charactersDeleted = mState.mCursors[c].mCursorPosition.mColumn - start.mColumn;
					mState.mCursors[c].mCursorPosition.mColumn -= charactersDeleted;
				}
				else
				{
					auto cindex = GetCharacterIndex(pos) - 1;
					auto cend = cindex + 1;
					while (cindex > 0 && IsUTFSequence(line[cindex].mChar))
						--cindex;

<<<<<<< HEAD
				u.mRemovedStart = u.mRemovedEnd = GetActualCursorCoordinates();

				if (line[cindex].mChar == '\t')
				{
					int tabStartColumn = GetCharacterColumn(u.mRemovedStart.mLine, cindex);
					int tabLength = u.mRemovedStart.mColumn - tabStartColumn;
					mState.mCursorPosition.mColumn -= tabLength;
					u.mRemovedStart.mColumn -= tabLength;
				}
				else
				{
					--mState.mCursorPosition.mColumn;
					--u.mRemovedStart.mColumn;
				}
=======
					//if (cindex > 0 && UTF8CharLength(line[cindex].mChar) > 1)
					//	--cindex;

					Selection removed;
					removed.mStart = removed.mEnd = GetActualCursorCoordinates(c);
>>>>>>> a4407f7c

					if (line[cindex].mChar == '\t')
					{
						int tabStartColumn = GetCharacterColumn(removed.mStart.mLine, cindex);
						int tabLength = removed.mStart.mColumn - tabStartColumn;
						mState.mCursors[c].mCursorPosition.mColumn -= tabLength;
						removed.mStart.mColumn -= tabLength;
					}
					else
					{
						--mState.mCursors[c].mCursorPosition.mColumn;
						--removed.mStart.mColumn;
					}

					while (cindex < line.size() && cend-- > cindex)
					{
						removed.mText += line[cindex].mChar;
						RemoveGlyphsFromLine(mState.mCursors[c].mCursorPosition.mLine, cindex, cindex + 1);
					}
					u.mRemoved.push_back(removed);
				}
				mState.mCursors[c].mCursorPositionChanged = true;
			}
		}

		mTextChanged = true;

		EnsureCursorVisible();
		for (int c = 0; c <= mState.mCurrentCursor; c++)
			Colorize(mState.mCursors[c].mCursorPosition.mLine, 1);
	}

	u.mAfter = mState;
	AddUndo(u);
}

void TextEditor::SelectWordUnderCursor()
{
	auto c = GetCursorPosition();
	SetSelection(FindWordStart(c), FindWordEnd(c));
}

void TextEditor::SelectAll()
{
	SetSelection(Coordinates(0, 0), Coordinates((int)mLines.size(), 0));
}

bool TextEditor::HasSelection() const
{
	for (int c = 0; c <= mState.mCurrentCursor; c++)
		if (mState.mCursors[c].mSelectionEnd > mState.mCursors[c].mSelectionStart)
			return true;
	return false;
}

void TextEditor::Copy()
{
	if (HasSelection())
	{
		std::string clipboardText = GetClipboardText();
		ImGui::SetClipboardText(clipboardText.c_str());
	}
	else
	{
		if (!mLines.empty())
		{
			std::string str;
			auto& line = mLines[GetActualCursorCoordinates().mLine];
			for (auto& g : line)
				str.push_back(g.mChar);
			ImGui::SetClipboardText(str.c_str());
		}
	}
}

void TextEditor::Cut()
{
	if (IsReadOnly())
	{
		Copy();
	}
	else
	{
		if (HasSelection())
		{
			UndoRecord u;
			u.mBefore = mState;

			Copy();
			for (int c = mState.mCurrentCursor; c > -1; c--)
			{
				u.mRemoved.push_back({ GetSelectedText(c), mState.mCursors[c].mSelectionStart, mState.mCursors[c].mSelectionEnd });
				DeleteSelection(c);
			}

			u.mAfter = mState;
			AddUndo(u);
		}
	}
}

void TextEditor::Paste()
{
	if (IsReadOnly())
		return;

	// check if we should do multicursor paste
	std::string clipText = ImGui::GetClipboardText();
	bool canPasteToMultipleCursors = false;
	std::vector<std::pair<int, int>> clipTextLines;
	if (mState.mCurrentCursor > 0)
	{
		clipTextLines.push_back({ 0,0 });
		for (int i = 0; i < clipText.length(); i++)
		{
			if (clipText[i] == '\n')
			{
				clipTextLines.back().second = i;
				clipTextLines.push_back({ i + 1, 0 });
			}
		}
		clipTextLines.back().second = clipText.length();
		canPasteToMultipleCursors = clipTextLines.size() == mState.mCurrentCursor + 1;
	}

	if (clipText.length() > 0)
	{
		UndoRecord u;
		u.mBefore = mState;

		if (HasSelection())
		{
			for (int c = mState.mCurrentCursor; c > -1; c--)
			{
				u.mRemoved.push_back({ GetSelectedText(c), mState.mCursors[c].mSelectionStart, mState.mCursors[c].mSelectionEnd });
				DeleteSelection(c);
			}
		}

		for (int c = mState.mCurrentCursor; c > -1; c--)
		{
			Coordinates start = GetActualCursorCoordinates(c);
			if (canPasteToMultipleCursors)
			{
				std::string clipSubText = clipText.substr(clipTextLines[c].first, clipTextLines[c].second - clipTextLines[c].first);
				InsertText(clipSubText, c);
				u.mAdded.push_back({ clipSubText, start, GetActualCursorCoordinates(c) });
			}
			else
			{
				InsertText(clipText, c);
				u.mAdded.push_back({ clipText, start, GetActualCursorCoordinates(c) });
			}
		}

		u.mAfter = mState;
		AddUndo(u);
	}
}

bool TextEditor::CanUndo() const
{
	return !mReadOnly && mUndoIndex > 0;
}

bool TextEditor::CanRedo() const
{
	return !mReadOnly && mUndoIndex < (int)mUndoBuffer.size();
}

void TextEditor::Undo(int aSteps)
{
	while (CanUndo() && aSteps-- > 0)
		mUndoBuffer[--mUndoIndex].Undo(this);
}

void TextEditor::Redo(int aSteps)
{
	while (CanRedo() && aSteps-- > 0)
		mUndoBuffer[mUndoIndex++].Redo(this);
}

const TextEditor::Palette & TextEditor::GetDarkPalette()
{
	const static Palette p = { {
			0xb0b0b0ff,	// Default
			0x569cd6ff,	// Keyword
			0x00ff00ff,	// Number
			0xe07070ff,	// String
			0xe0a070ff, // Char literal
			0xffffffff, // Punctuation
			0x808040ff,	// Preprocessor
			0xaaaaaaff, // Identifier
			0x4dc69bff, // Known identifier
			0xa040c0ff, // Preproc identifier
			0x206020ff, // Comment (single line)
			0x206040ff, // Comment (multi line)
			0x101010ff, // Background
			0xe0e0e0ff, // Cursor
			0x2060a080, // Selection
			0xff200080, // ErrorMarker
			0x90909090, // ControlCharacter
			0x0080f040, // Breakpoint
			0x007070ff, // Line number
			0x00000040, // Current line fill
			0x80808040, // Current line fill (inactive)
			0xa0a0a040, // Current line edge
		} };
	return p;
}

const TextEditor::Palette& TextEditor::GetMarianaPalette()
{
	const static Palette p = { {
			0xffffffff,	// Default
			0xc695c6ff,	// Keyword
			0xf9ae58ff,	// Number
			0x99c794ff,	// String
			0xe0a070ff, // Char literal
			0x5fb4b4ff, // Punctuation
			0x808040ff,	// Preprocessor
			0xffffffff, // Identifier
			0x4dc69bff, // Known identifier
			0xe0a0ffff, // Preproc identifier
			0xa6acb9ff, // Comment (single line)
			0xa6acb9ff, // Comment (multi line)
			0x303841ff, // Background
			0xe0e0e0ff, // Cursor
			0x4e5a6580, // Selection
			0xec5f6680, // ErrorMarker
			0xffffff30, // ControlCharacter
			0x0080f040, // Breakpoint
			0xffffffb0, // Line number
			0x4e5a6580, // Current line fill
			0x4e5a6530, // Current line fill (inactive)
			0x4e5a65b0, // Current line edge
		} };
	return p;
}

const TextEditor::Palette & TextEditor::GetLightPalette()
{
	const static Palette p = { {
			0x404040ff,	// None
			0x060cffff,	// Keyword	
			0x008000ff,	// Number
			0xa02020ff,	// String
			0x704030ff, // Char literal
			0x000000ff, // Punctuation
			0x606040ff,	// Preprocessor
			0x404040ff, // Identifier
			0x106060ff, // Known identifier
			0xa040c0ff, // Preproc identifier
			0x205020ff, // Comment (single line)
			0x205040ff, // Comment (multi line)
			0xffffffff, // Background
			0x000000ff, // Cursor
			0x00006040, // Selection
			0xff1000a0, // ErrorMarker
			0x90909090, // ControlCharacter
			0x0080f080, // Breakpoint
			0x005050ff, // Line number
			0x00000040, // Current line fill
			0x80808040, // Current line fill (inactive)
			0x00000040, // Current line edge
		} };
	return p;
}

const TextEditor::Palette & TextEditor::GetRetroBluePalette()
{
	const static Palette p = { {
			0xffff00ff,	// None
			0x00ffffff,	// Keyword	
			0x00ff00ff,	// Number
			0x008080ff,	// String
			0x008080ff, // Char literal
			0xffffffff, // Punctuation
			0x008000ff,	// Preprocessor
			0xffff00ff, // Identifier
			0xffffffff, // Known identifier
			0xff00ffff, // Preproc identifier
			0x808080ff, // Comment (single line)
			0x404040ff, // Comment (multi line)
			0x000080ff, // Background
			0xff8000ff, // Cursor
			0x00ffff80, // Selection
			0xff0000a0, // ErrorMarker
			0x0080ff80, // Breakpoint
			0x008080ff, // Line number
			0x00000040, // Current line fill
			0x80808040, // Current line fill (inactive)
			0x00000040, // Current line edge
		} };
	return p;
}

void TextEditor::MergeCursorsIfPossible()
{
	// requires the cursors to be sorted from top to bottom
	std::unordered_set<int> cursorsToDelete;
	if (HasSelection())
	{
		// merge cursors if they overlap
		for (int c = mState.mCurrentCursor; c > 0; c--)// iterate backwards through pairs
		{
			int pc = c - 1;

			bool pcContainsC = mState.mCursors[pc].mSelectionEnd >= mState.mCursors[c].mSelectionEnd;
			bool pcContainsStartOfC = mState.mCursors[pc].mSelectionEnd >= mState.mCursors[c].mSelectionStart;

			if (pcContainsC)
			{
				cursorsToDelete.insert(c);
			}
			else if (pcContainsStartOfC)
			{
				mState.mCursors[pc].mSelectionEnd = mState.mCursors[c].mSelectionEnd;
				mState.mCursors[pc].mInteractiveEnd = mState.mCursors[c].mSelectionEnd;
				mState.mCursors[pc].mInteractiveStart = mState.mCursors[pc].mSelectionStart;
				mState.mCursors[pc].mCursorPosition = mState.mCursors[c].mSelectionEnd;
				cursorsToDelete.insert(c);
			}
		}
	}
	else
	{
		// merge cursors if they are at the same position
		for (int c = mState.mCurrentCursor; c > 0; c--)// iterate backwards through pairs
		{
			int pc = c - 1;
			if (mState.mCursors[pc].mCursorPosition == mState.mCursors[c].mCursorPosition)
				cursorsToDelete.insert(c);
		}
	}
	for (int c = mState.mCurrentCursor; c > -1; c--)// iterate backwards through each of them
	{
		if (cursorsToDelete.find(c) != cursorsToDelete.end())
			mState.mCursors.erase(mState.mCursors.begin() + c);
	}
	mState.mCurrentCursor -= cursorsToDelete.size();
}


std::string TextEditor::GetText() const
{
	auto lastLine = (int)mLines.size() - 1;
	auto lastLineLength = GetLineMaxColumn(lastLine);
	return GetText(Coordinates(), Coordinates(lastLine, lastLineLength));
}

std::vector<std::string> TextEditor::GetTextLines() const
{
	std::vector<std::string> result;

	result.reserve(mLines.size());

	for (auto & line : mLines)
	{
		std::string text;

		text.resize(line.size());

		for (size_t i = 0; i < line.size(); ++i)
			text[i] = line[i].mChar;

		result.emplace_back(std::move(text));
	}

	return result;
}

std::string TextEditor::GetClipboardText() const
{
	std::string result;
	for (int c = 0; c <= mState.mCurrentCursor; c++)
	{
		if (mState.mCursors[c].mSelectionStart < mState.mCursors[c].mSelectionEnd)
		{
			if (result.length() != 0)
				result += '\n';
			result += GetText(mState.mCursors[c].mSelectionStart, mState.mCursors[c].mSelectionEnd);
		}
	}
	return result;
}

std::string TextEditor::GetSelectedText(int aCursor) const
{
	if (aCursor == -1)
		aCursor = mState.mCurrentCursor;

	return GetText(mState.mCursors[aCursor].mSelectionStart, mState.mCursors[aCursor].mSelectionEnd);
}

std::string TextEditor::GetCurrentLineText()const
{
	auto lineLength = GetLineMaxColumn(mState.mCursors[mState.mCurrentCursor].mCursorPosition.mLine);
	return GetText(
		Coordinates(mState.mCursors[mState.mCurrentCursor].mCursorPosition.mLine, 0),
		Coordinates(mState.mCursors[mState.mCurrentCursor].mCursorPosition.mLine, lineLength));
}

void TextEditor::ProcessInputs()
{
}

void TextEditor::Colorize(int aFromLine, int aLines)
{
	int toLine = aLines == -1 ? (int)mLines.size() : std::min((int)mLines.size(), aFromLine + aLines);
	mColorRangeMin = std::min(mColorRangeMin, aFromLine);
	mColorRangeMax = std::max(mColorRangeMax, toLine);
	mColorRangeMin = std::max(0, mColorRangeMin);
	mColorRangeMax = std::max(mColorRangeMin, mColorRangeMax);
	mCheckComments = true;
}

void TextEditor::ColorizeRange(int aFromLine, int aToLine)
{
	if (mLines.empty() || aFromLine >= aToLine)
		return;

	std::string buffer;
	std::cmatch results;
	std::string id;

	int endLine = std::max(0, std::min((int)mLines.size(), aToLine));
	for (int i = aFromLine; i < endLine; ++i)
	{
		auto& line = mLines[i];

		if (line.empty())
			continue;

		buffer.resize(line.size());
		for (size_t j = 0; j < line.size(); ++j)
		{
			auto& col = line[j];
			buffer[j] = col.mChar;
			col.mColorIndex = PaletteIndex::Default;
		}

		const char * bufferBegin = &buffer.front();
		const char * bufferEnd = bufferBegin + buffer.size();

		auto last = bufferEnd;

		for (auto first = bufferBegin; first != last; )
		{
			const char * token_begin = nullptr;
			const char * token_end = nullptr;
			PaletteIndex token_color = PaletteIndex::Default;

			bool hasTokenizeResult = false;

			if (mLanguageDefinition.mTokenize != nullptr)
			{
				if (mLanguageDefinition.mTokenize(first, last, token_begin, token_end, token_color))
					hasTokenizeResult = true;
			}

			if (hasTokenizeResult == false)
			{
				// todo : remove
				//printf("using regex for %.*s\n", first + 10 < last ? 10 : int(last - first), first);

				for (auto& p : mRegexList)
				{
					if (std::regex_search(first, last, results, p.first, std::regex_constants::match_continuous))
					{
						hasTokenizeResult = true;

						auto& v = *results.begin();
						token_begin = v.first;
						token_end = v.second;
						token_color = p.second;
						break;
					}
				}
			}

			if (hasTokenizeResult == false)
			{
				first++;
			}
			else
			{
				const size_t token_length = token_end - token_begin;

				if (token_color == PaletteIndex::Identifier)
				{
					id.assign(token_begin, token_end);

					// todo : allmost all language definitions use lower case to specify keywords, so shouldn't this use ::tolower ?
					if (!mLanguageDefinition.mCaseSensitive)
						std::transform(id.begin(), id.end(), id.begin(), ::toupper);

					if (!line[first - bufferBegin].mPreprocessor)
					{
						if (mLanguageDefinition.mKeywords.count(id) != 0)
							token_color = PaletteIndex::Keyword;
						else if (mLanguageDefinition.mIdentifiers.count(id) != 0)
							token_color = PaletteIndex::KnownIdentifier;
						else if (mLanguageDefinition.mPreprocIdentifiers.count(id) != 0)
							token_color = PaletteIndex::PreprocIdentifier;
					}
					else
					{
						if (mLanguageDefinition.mPreprocIdentifiers.count(id) != 0)
							token_color = PaletteIndex::PreprocIdentifier;
					}
				}

				for (size_t j = 0; j < token_length; ++j)
					line[(token_begin - bufferBegin) + j].mColorIndex = token_color;

				first = token_end;
			}
		}
	}
}

void TextEditor::ColorizeInternal()
{
	if (mLines.empty() || !mColorizerEnabled)
		return;

	if (mCheckComments)
	{
		auto endLine = mLines.size();
		auto endIndex = 0;
		auto commentStartLine = endLine;
		auto commentStartIndex = endIndex;
		auto withinString = false;
		auto withinSingleLineComment = false;
		auto withinPreproc = false;
		auto firstChar = true;			// there is no other non-whitespace characters in the line before
		auto concatenate = false;		// '\' on the very end of the line
		auto currentLine = 0;
		auto currentIndex = 0;
		while (currentLine < endLine || currentIndex < endIndex)
		{
			auto& line = mLines[currentLine];

			if (currentIndex == 0 && !concatenate)
			{
				withinSingleLineComment = false;
				withinPreproc = false;
				firstChar = true;
			}

			concatenate = false;

			if (!line.empty())
			{
				auto& g = line[currentIndex];
				auto c = g.mChar;

				if (c != mLanguageDefinition.mPreprocChar && !isspace(c))
					firstChar = false;

				if (currentIndex == (int)line.size() - 1 && line[line.size() - 1].mChar == '\\')
					concatenate = true;

				bool inComment = (commentStartLine < currentLine || (commentStartLine == currentLine && commentStartIndex <= currentIndex));

				if (withinString)
				{
					line[currentIndex].mMultiLineComment = inComment;

					if (c == '\"')
					{
						if (currentIndex + 1 < (int)line.size() && line[currentIndex + 1].mChar == '\"')
						{
							currentIndex += 1;
							if (currentIndex < (int)line.size())
								line[currentIndex].mMultiLineComment = inComment;
						}
						else
							withinString = false;
					}
					else if (c == '\\')
					{
						currentIndex += 1;
						if (currentIndex < (int)line.size())
							line[currentIndex].mMultiLineComment = inComment;
					}
				}
				else
				{
					if (firstChar && c == mLanguageDefinition.mPreprocChar)
						withinPreproc = true;

					if (c == '\"')
					{
						withinString = true;
						line[currentIndex].mMultiLineComment = inComment;
					}
					else
					{
						auto pred = [](const char& a, const Glyph& b) { return a == b.mChar; };
						auto from = line.begin() + currentIndex;
						auto& startStr = mLanguageDefinition.mCommentStart;
						auto& singleStartStr = mLanguageDefinition.mSingleLineComment;

						if (!withinSingleLineComment && currentIndex + startStr.size() <= line.size() &&
							equals(startStr.begin(), startStr.end(), from, from + startStr.size(), pred))
						{
							commentStartLine = currentLine;
							commentStartIndex = currentIndex;
						}
						else if (singleStartStr.size() > 0 &&
							currentIndex + singleStartStr.size() <= line.size() &&
							equals(singleStartStr.begin(), singleStartStr.end(), from, from + singleStartStr.size(), pred))
						{
							withinSingleLineComment = true;
						}

						inComment = (commentStartLine < currentLine || (commentStartLine == currentLine && commentStartIndex <= currentIndex));

						line[currentIndex].mMultiLineComment = inComment;
						line[currentIndex].mComment = withinSingleLineComment;

						auto& endStr = mLanguageDefinition.mCommentEnd;
						if (currentIndex + 1 >= (int)endStr.size() &&
							equals(endStr.begin(), endStr.end(), from + 1 - endStr.size(), from + 1, pred))
						{
							commentStartIndex = endIndex;
							commentStartLine = endLine;
						}
					}
				}
				line[currentIndex].mPreprocessor = withinPreproc;
				currentIndex += UTF8CharLength(c);
				if (currentIndex >= (int)line.size())
				{
					currentIndex = 0;
					++currentLine;
				}
			}
			else
			{
				currentIndex = 0;
				++currentLine;
			}
		}
		mCheckComments = false;
	}

	if (mColorRangeMin < mColorRangeMax)
	{
		const int increment = (mLanguageDefinition.mTokenize == nullptr) ? 10 : 10000;
		const int to = std::min(mColorRangeMin + increment, mColorRangeMax);
		ColorizeRange(mColorRangeMin, to);
		mColorRangeMin = to;

		if (mColorRangeMax == mColorRangeMin)
		{
			mColorRangeMin = std::numeric_limits<int>::max();
			mColorRangeMax = 0;
		}
		return;
	}
}

float TextEditor::TextDistanceToLineStart(const Coordinates& aFrom) const
{
	auto& line = mLines[aFrom.mLine];
	float distance = 0.0f;
	float spaceSize = ImGui::GetFont()->CalcTextSizeA(ImGui::GetFontSize(), FLT_MAX, -1.0f, " ", nullptr, nullptr).x;
	int colIndex = GetCharacterIndex(aFrom);
	for (size_t it = 0u; it < line.size() && it < colIndex; )
	{
		if (line[it].mChar == '\t')
		{
			distance = (1.0f + std::floor((1.0f + distance) / (float(mTabSize) * spaceSize))) * (float(mTabSize) * spaceSize);
			++it;
		}
		else
		{
			auto d = UTF8CharLength(line[it].mChar);
			char tempCString[7];
			int i = 0;
			for (; i < 6 && d-- > 0 && it < (int)line.size(); i++, it++)
				tempCString[i] = line[it].mChar;

			tempCString[i] = '\0';
			distance += ImGui::GetFont()->CalcTextSizeA(ImGui::GetFontSize(), FLT_MAX, -1.0f, tempCString, nullptr, nullptr).x;
		}
	}

	return distance;
}

void TextEditor::EnsureCursorVisible(int aCursor)
{
	if (aCursor == -1)
		aCursor = mState.mCurrentCursor;

	if (!mWithinRender)
	{
		mScrollToCursor = true;
		return;
	}

	float scrollX = ImGui::GetScrollX();
	float scrollY = ImGui::GetScrollY();

	auto height = ImGui::GetWindowHeight();
	auto width = ImGui::GetWindowWidth();

	auto top = 1 + (int)ceil(scrollY / mCharAdvance.y);
	auto bottom = (int)ceil((scrollY + height) / mCharAdvance.y);

	auto left = (int)ceil(scrollX / mCharAdvance.x);
	auto right = (int)ceil((scrollX + width) / mCharAdvance.x);

	auto pos = GetActualCursorCoordinates(aCursor);
	auto len = TextDistanceToLineStart(pos);

	if (pos.mLine < top)
		ImGui::SetScrollY(std::max(0.0f, (pos.mLine - 1) * mCharAdvance.y));
	if (pos.mLine > bottom - 4)
		ImGui::SetScrollY(std::max(0.0f, (pos.mLine + 4) * mCharAdvance.y - height));
	if (len + mTextStart < left + 4)
		ImGui::SetScrollX(std::max(0.0f, len + mTextStart - 4));
	if (len + mTextStart > right - 4)
		ImGui::SetScrollX(std::max(0.0f, len + mTextStart + 4 - width));
}

int TextEditor::GetPageSize() const
{
	auto height = ImGui::GetWindowHeight() - 20.0f;
	return (int)floor(height / mCharAdvance.y);
}

TextEditor::UndoRecord::UndoRecord(
	const std::vector<Selection>& aAdded,
	const std::vector<Selection>& aRemoved,
	TextEditor::EditorState& aBefore,
	TextEditor::EditorState& aAfter)
	: mAdded(aAdded)
	, mRemoved(aRemoved)
	, mBefore(aBefore)
	, mAfter(aAfter)
{
	for (const Selection& added : mAdded)
		assert(added.mStart <= added.mEnd);
	for (const Selection& removed : mRemoved)
		assert(removed.mStart <= removed.mEnd);
}

void TextEditor::UndoRecord::Undo(TextEditor * aEditor)
{
	for (int i = mAdded.size() - 1; i > -1; i--)
	{
		const Selection& added = mAdded[i];
		if (!added.mText.empty())
		{
			aEditor->DeleteRange(added.mStart, added.mEnd);
			aEditor->Colorize(added.mStart.mLine - 1, added.mEnd.mLine - added.mStart.mLine + 2);
		}
	}

	for (int i = mRemoved.size() - 1; i > -1; i--)
	{
		const Selection& removed = mRemoved[i];
		if (!removed.mText.empty())
		{
			auto start = removed.mStart;
			aEditor->InsertTextAt(start, removed.mText.c_str());
			aEditor->Colorize(removed.mStart.mLine - 1, removed.mEnd.mLine - removed.mStart.mLine + 2);
		}
	}

	aEditor->mState = mBefore;
	aEditor->EnsureCursorVisible();

}

void TextEditor::UndoRecord::Redo(TextEditor * aEditor)
{
	for (int i = 0; i < mRemoved.size(); i++)
	{
		const Selection& removed = mRemoved[i];
		if (!removed.mText.empty())
		{
			aEditor->DeleteRange(removed.mStart, removed.mEnd);
			aEditor->Colorize(removed.mStart.mLine - 1, removed.mEnd.mLine - removed.mStart.mLine + 1);
		}
	}

	for (int i = 0; i < mAdded.size(); i++)
	{
		const Selection& added = mAdded[i];
		if (!added.mText.empty())
		{
			auto start = added.mStart;
			aEditor->InsertTextAt(start, added.mText.c_str());
			aEditor->Colorize(added.mStart.mLine - 1, added.mEnd.mLine - added.mStart.mLine + 1);
		}
	}

	aEditor->mState = mAfter;
	aEditor->EnsureCursorVisible();
}

static bool TokenizeCStyleString(const char * in_begin, const char * in_end, const char *& out_begin, const char *& out_end)
{
	const char * p = in_begin;

	if (*p == '"')
	{
		p++;

		while (p < in_end)
		{
			// handle end of string
			if (*p == '"')
			{
				out_begin = in_begin;
				out_end = p + 1;
				return true;
			}

			// handle escape character for "
			if (*p == '\\' && p + 1 < in_end && p[1] == '"')
				p++;

			p++;
		}
	}

	return false;
}

static bool TokenizeCStyleCharacterLiteral(const char * in_begin, const char * in_end, const char *& out_begin, const char *& out_end)
{
	const char * p = in_begin;

	if (*p == '\'')
	{
		p++;

		// handle escape characters
		if (p < in_end && *p == '\\')
			p++;

		if (p < in_end)
			p++;

		// handle end of character literal
		if (p < in_end && *p == '\'')
		{
			out_begin = in_begin;
			out_end = p + 1;
			return true;
		}
	}

	return false;
}

static bool TokenizeCStyleIdentifier(const char * in_begin, const char * in_end, const char *& out_begin, const char *& out_end)
{
	const char * p = in_begin;

	if ((*p >= 'a' && *p <= 'z') || (*p >= 'A' && *p <= 'Z') || *p == '_')
	{
		p++;

		while ((p < in_end) && ((*p >= 'a' && *p <= 'z') || (*p >= 'A' && *p <= 'Z') || (*p >= '0' && *p <= '9') || *p == '_'))
			p++;

		out_begin = in_begin;
		out_end = p;
		return true;
	}

	return false;
}

static bool TokenizeCStyleNumber(const char * in_begin, const char * in_end, const char *& out_begin, const char *& out_end)
{
	const char * p = in_begin;

	const bool startsWithNumber = *p >= '0' && *p <= '9';

	if (*p != '+' && *p != '-' && !startsWithNumber)
		return false;

	p++;

	bool hasNumber = startsWithNumber;

	while (p < in_end && (*p >= '0' && *p <= '9'))
	{
		hasNumber = true;

		p++;
	}

	if (hasNumber == false)
		return false;

	bool isFloat = false;
	bool isHex = false;
	bool isBinary = false;

	if (p < in_end)
	{
		if (*p == '.')
		{
			isFloat = true;

			p++;

			while (p < in_end && (*p >= '0' && *p <= '9'))
				p++;
		}
		else if (*p == 'x' || *p == 'X')
		{
			// hex formatted integer of the type 0xef80

			isHex = true;

			p++;

			while (p < in_end && ((*p >= '0' && *p <= '9') || (*p >= 'a' && *p <= 'f') || (*p >= 'A' && *p <= 'F')))
				p++;
		}
		else if (*p == 'b' || *p == 'B')
		{
			// binary formatted integer of the type 0b01011101

			isBinary = true;

			p++;

			while (p < in_end && (*p >= '0' && *p <= '1'))
				p++;
		}
	}

	if (isHex == false && isBinary == false)
	{
		// floating point exponent
		if (p < in_end && (*p == 'e' || *p == 'E'))
		{
			isFloat = true;

			p++;

			if (p < in_end && (*p == '+' || *p == '-'))
				p++;

			bool hasDigits = false;

			while (p < in_end && (*p >= '0' && *p <= '9'))
			{
				hasDigits = true;

				p++;
			}

			if (hasDigits == false)
				return false;
		}

		// single precision floating point type
		if (p < in_end && *p == 'f')
			p++;
	}

	if (isFloat == false)
	{
		// integer size type
		while (p < in_end && (*p == 'u' || *p == 'U' || *p == 'l' || *p == 'L'))
			p++;
	}

	out_begin = in_begin;
	out_end = p;
	return true;
}

static bool TokenizeCStylePunctuation(const char * in_begin, const char * in_end, const char *& out_begin, const char *& out_end)
{
	(void)in_end;

	switch (*in_begin)
	{
	case '[':
	case ']':
	case '{':
	case '}':
	case '!':
	case '%':
	case '^':
	case '&':
	case '*':
	case '(':
	case ')':
	case '-':
	case '+':
	case '=':
	case '~':
	case '|':
	case '<':
	case '>':
	case '?':
	case ':':
	case '/':
	case ';':
	case ',':
	case '.':
		out_begin = in_begin;
		out_end = in_begin + 1;
		return true;
	}

	return false;
}

static bool TokenizeLuaStyleString(const char * in_begin, const char * in_end, const char *& out_begin, const char *& out_end)
{
	const char * p = in_begin;

	bool is_single_quote = false;
	bool is_double_quotes = false;
	bool is_double_square_brackets = false;

	switch (*p)
	{
	case '\'':
		is_single_quote = true;
		break;
	case '"':
		is_double_quotes = true;
		break;
	case '[':
		p++;
		if (p < in_end && *(p) == '[')
			is_double_square_brackets = true;
		break;
	}

	if (is_single_quote || is_double_quotes || is_double_square_brackets)
	{
		p++;

		while (p < in_end)
		{
			// handle end of string
			if ((is_single_quote && *p == '\'') || (is_double_quotes && *p == '"') || (is_double_square_brackets && *p == ']' && p + 1 < in_end && *(p + 1) == ']'))
			{
				out_begin = in_begin;

				if (is_double_square_brackets)
					out_end = p + 2;
				else
					out_end = p + 1;

				return true;
			}

			// handle escape character for "
			if (*p == '\\' && p + 1 < in_end && (is_single_quote || is_double_quotes))
				p++;

			p++;
		}
	}

	return false;
}

static bool TokenizeLuaStyleIdentifier(const char * in_begin, const char * in_end, const char *& out_begin, const char *& out_end)
{
	const char * p = in_begin;

	if ((*p >= 'a' && *p <= 'z') || (*p >= 'A' && *p <= 'Z') || *p == '_')
	{
		p++;

		while ((p < in_end) && ((*p >= 'a' && *p <= 'z') || (*p >= 'A' && *p <= 'Z') || (*p >= '0' && *p <= '9') || *p == '_'))
			p++;

		out_begin = in_begin;
		out_end = p;
		return true;
	}

	return false;
}

static bool TokenizeLuaStyleNumber(const char * in_begin, const char * in_end, const char *& out_begin, const char *& out_end)
{
	const char * p = in_begin;

	const bool startsWithNumber = *p >= '0' && *p <= '9';

	if (*p != '+' && *p != '-' && !startsWithNumber)
		return false;

	p++;

	bool hasNumber = startsWithNumber;

	while (p < in_end && (*p >= '0' && *p <= '9'))
	{
		hasNumber = true;

		p++;
	}

	if (hasNumber == false)
		return false;

	if (p < in_end)
	{
		if (*p == '.')
		{
			p++;

			while (p < in_end && (*p >= '0' && *p <= '9'))
				p++;
		}

		// floating point exponent
		if (p < in_end && (*p == 'e' || *p == 'E'))
		{
			p++;

			if (p < in_end && (*p == '+' || *p == '-'))
				p++;

			bool hasDigits = false;

			while (p < in_end && (*p >= '0' && *p <= '9'))
			{
				hasDigits = true;

				p++;
			}

			if (hasDigits == false)
				return false;
		}
	}

	out_begin = in_begin;
	out_end = p;
	return true;
}

static bool TokenizeLuaStylePunctuation(const char * in_begin, const char * in_end, const char *& out_begin, const char *& out_end)
{
	(void)in_end;

	switch (*in_begin)
	{
	case '[':
	case ']':
	case '{':
	case '}':
	case '!':
	case '%':
	case '#':
	case '^':
	case '&':
	case '*':
	case '(':
	case ')':
	case '-':
	case '+':
	case '=':
	case '~':
	case '|':
	case '<':
	case '>':
	case '?':
	case ':':
	case '/':
	case ';':
	case ',':
	case '.':
		out_begin = in_begin;
		out_end = in_begin + 1;
		return true;
	}

	return false;
}

const TextEditor::LanguageDefinition& TextEditor::LanguageDefinition::CPlusPlus()
{
	static bool inited = false;
	static LanguageDefinition langDef;
	if (!inited)
	{
		static const char* const cppKeywords[] = {
			"alignas", "alignof", "and", "and_eq", "asm", "atomic_cancel", "atomic_commit", "atomic_noexcept", "auto", "bitand", "bitor", "bool", "break", "case", "catch", "char", "char16_t", "char32_t", "class",
			"compl", "concept", "const", "constexpr", "const_cast", "continue", "decltype", "default", "delete", "do", "double", "dynamic_cast", "else", "enum", "explicit", "export", "extern", "false", "float",
			"for", "friend", "goto", "if", "import", "inline", "int", "long", "module", "mutable", "namespace", "new", "noexcept", "not", "not_eq", "nullptr", "operator", "or", "or_eq", "private", "protected", "public",
			"register", "reinterpret_cast", "requires", "return", "short", "signed", "sizeof", "static", "static_assert", "static_cast", "struct", "switch", "synchronized", "template", "this", "thread_local",
			"throw", "true", "try", "typedef", "typeid", "typename", "union", "unsigned", "using", "virtual", "void", "volatile", "wchar_t", "while", "xor", "xor_eq"
		};
		for (auto& k : cppKeywords)
			langDef.mKeywords.insert(k);

		static const char* const identifiers[] = {
			"abort", "abs", "acos", "asin", "atan", "atexit", "atof", "atoi", "atol", "ceil", "clock", "cosh", "ctime", "div", "exit", "fabs", "floor", "fmod", "getchar", "getenv", "isalnum", "isalpha", "isdigit", "isgraph",
			"ispunct", "isspace", "isupper", "kbhit", "log10", "log2", "log", "memcmp", "modf", "pow", "printf", "sprintf", "snprintf", "putchar", "putenv", "puts", "rand", "remove", "rename", "sinh", "sqrt", "srand", "strcat", "strcmp", "strerror", "time", "tolower", "toupper",
			"std", "string", "vector", "map", "unordered_map", "set", "unordered_set", "min", "max"
		};
		for (auto& k : identifiers)
		{
			Identifier id;
			id.mDeclaration = "Built-in function";
			langDef.mIdentifiers.insert(std::make_pair(std::string(k), id));
		}

		langDef.mTokenize = [](const char * in_begin, const char * in_end, const char *& out_begin, const char *& out_end, PaletteIndex & paletteIndex) -> bool
		{
			paletteIndex = PaletteIndex::Max;

			while (in_begin < in_end && isascii(*in_begin) && isblank(*in_begin))
				in_begin++;

			if (in_begin == in_end)
			{
				out_begin = in_end;
				out_end = in_end;
				paletteIndex = PaletteIndex::Default;
			}
			else if (TokenizeCStyleString(in_begin, in_end, out_begin, out_end))
				paletteIndex = PaletteIndex::String;
			else if (TokenizeCStyleCharacterLiteral(in_begin, in_end, out_begin, out_end))
				paletteIndex = PaletteIndex::CharLiteral;
			else if (TokenizeCStyleIdentifier(in_begin, in_end, out_begin, out_end))
				paletteIndex = PaletteIndex::Identifier;
			else if (TokenizeCStyleNumber(in_begin, in_end, out_begin, out_end))
				paletteIndex = PaletteIndex::Number;
			else if (TokenizeCStylePunctuation(in_begin, in_end, out_begin, out_end))
				paletteIndex = PaletteIndex::Punctuation;

			return paletteIndex != PaletteIndex::Max;
		};

		langDef.mCommentStart = "/*";
		langDef.mCommentEnd = "*/";
		langDef.mSingleLineComment = "//";

		langDef.mCaseSensitive = true;
		langDef.mAutoIndentation = true;

		langDef.mName = "C++";

		inited = true;
	}
	return langDef;
}

const TextEditor::LanguageDefinition& TextEditor::LanguageDefinition::HLSL()
{
	static bool inited = false;
	static LanguageDefinition langDef;
	if (!inited)
	{
		static const char* const keywords[] = {
			"AppendStructuredBuffer", "asm", "asm_fragment", "BlendState", "bool", "break", "Buffer", "ByteAddressBuffer", "case", "cbuffer", "centroid", "class", "column_major", "compile", "compile_fragment",
			"CompileShader", "const", "continue", "ComputeShader", "ConsumeStructuredBuffer", "default", "DepthStencilState", "DepthStencilView", "discard", "do", "double", "DomainShader", "dword", "else",
			"export", "extern", "false", "float", "for", "fxgroup", "GeometryShader", "groupshared", "half", "Hullshader", "if", "in", "inline", "inout", "InputPatch", "int", "interface", "line", "lineadj",
			"linear", "LineStream", "matrix", "min16float", "min10float", "min16int", "min12int", "min16uint", "namespace", "nointerpolation", "noperspective", "NULL", "out", "OutputPatch", "packoffset",
			"pass", "pixelfragment", "PixelShader", "point", "PointStream", "precise", "RasterizerState", "RenderTargetView", "return", "register", "row_major", "RWBuffer", "RWByteAddressBuffer", "RWStructuredBuffer",
			"RWTexture1D", "RWTexture1DArray", "RWTexture2D", "RWTexture2DArray", "RWTexture3D", "sample", "sampler", "SamplerState", "SamplerComparisonState", "shared", "snorm", "stateblock", "stateblock_state",
			"static", "string", "struct", "switch", "StructuredBuffer", "tbuffer", "technique", "technique10", "technique11", "texture", "Texture1D", "Texture1DArray", "Texture2D", "Texture2DArray", "Texture2DMS",
			"Texture2DMSArray", "Texture3D", "TextureCube", "TextureCubeArray", "true", "typedef", "triangle", "triangleadj", "TriangleStream", "uint", "uniform", "unorm", "unsigned", "vector", "vertexfragment",
			"VertexShader", "void", "volatile", "while",
			"bool1","bool2","bool3","bool4","double1","double2","double3","double4", "float1", "float2", "float3", "float4", "int1", "int2", "int3", "int4", "in", "out", "inout",
			"uint1", "uint2", "uint3", "uint4", "dword1", "dword2", "dword3", "dword4", "half1", "half2", "half3", "half4",
			"float1x1","float2x1","float3x1","float4x1","float1x2","float2x2","float3x2","float4x2",
			"float1x3","float2x3","float3x3","float4x3","float1x4","float2x4","float3x4","float4x4",
			"half1x1","half2x1","half3x1","half4x1","half1x2","half2x2","half3x2","half4x2",
			"half1x3","half2x3","half3x3","half4x3","half1x4","half2x4","half3x4","half4x4",
		};
		for (auto& k : keywords)
			langDef.mKeywords.insert(k);

		static const char* const identifiers[] = {
			"abort", "abs", "acos", "all", "AllMemoryBarrier", "AllMemoryBarrierWithGroupSync", "any", "asdouble", "asfloat", "asin", "asint", "asint", "asuint",
			"asuint", "atan", "atan2", "ceil", "CheckAccessFullyMapped", "clamp", "clip", "cos", "cosh", "countbits", "cross", "D3DCOLORtoUBYTE4", "ddx",
			"ddx_coarse", "ddx_fine", "ddy", "ddy_coarse", "ddy_fine", "degrees", "determinant", "DeviceMemoryBarrier", "DeviceMemoryBarrierWithGroupSync",
			"distance", "dot", "dst", "errorf", "EvaluateAttributeAtCentroid", "EvaluateAttributeAtSample", "EvaluateAttributeSnapped", "exp", "exp2",
			"f16tof32", "f32tof16", "faceforward", "firstbithigh", "firstbitlow", "floor", "fma", "fmod", "frac", "frexp", "fwidth", "GetRenderTargetSampleCount",
			"GetRenderTargetSamplePosition", "GroupMemoryBarrier", "GroupMemoryBarrierWithGroupSync", "InterlockedAdd", "InterlockedAnd", "InterlockedCompareExchange",
			"InterlockedCompareStore", "InterlockedExchange", "InterlockedMax", "InterlockedMin", "InterlockedOr", "InterlockedXor", "isfinite", "isinf", "isnan",
			"ldexp", "length", "lerp", "lit", "log", "log10", "log2", "mad", "max", "min", "modf", "msad4", "mul", "noise", "normalize", "pow", "printf",
			"Process2DQuadTessFactorsAvg", "Process2DQuadTessFactorsMax", "Process2DQuadTessFactorsMin", "ProcessIsolineTessFactors", "ProcessQuadTessFactorsAvg",
			"ProcessQuadTessFactorsMax", "ProcessQuadTessFactorsMin", "ProcessTriTessFactorsAvg", "ProcessTriTessFactorsMax", "ProcessTriTessFactorsMin",
			"radians", "rcp", "reflect", "refract", "reversebits", "round", "rsqrt", "saturate", "sign", "sin", "sincos", "sinh", "smoothstep", "sqrt", "step",
			"tan", "tanh", "tex1D", "tex1D", "tex1Dbias", "tex1Dgrad", "tex1Dlod", "tex1Dproj", "tex2D", "tex2D", "tex2Dbias", "tex2Dgrad", "tex2Dlod", "tex2Dproj",
			"tex3D", "tex3D", "tex3Dbias", "tex3Dgrad", "tex3Dlod", "tex3Dproj", "texCUBE", "texCUBE", "texCUBEbias", "texCUBEgrad", "texCUBElod", "texCUBEproj", "transpose", "trunc"
		};
		for (auto& k : identifiers)
		{
			Identifier id;
			id.mDeclaration = "Built-in function";
			langDef.mIdentifiers.insert(std::make_pair(std::string(k), id));
		}

		langDef.mTokenRegexStrings.push_back(std::make_pair<std::string, PaletteIndex>("[ \\t]*#[ \\t]*[a-zA-Z_]+", PaletteIndex::Preprocessor));
		langDef.mTokenRegexStrings.push_back(std::make_pair<std::string, PaletteIndex>("L?\\\"(\\\\.|[^\\\"])*\\\"", PaletteIndex::String));
		langDef.mTokenRegexStrings.push_back(std::make_pair<std::string, PaletteIndex>("\\'\\\\?[^\\']\\'", PaletteIndex::CharLiteral));
		langDef.mTokenRegexStrings.push_back(std::make_pair<std::string, PaletteIndex>("[+-]?([0-9]+([.][0-9]*)?|[.][0-9]+)([eE][+-]?[0-9]+)?[fF]?", PaletteIndex::Number));
		langDef.mTokenRegexStrings.push_back(std::make_pair<std::string, PaletteIndex>("[+-]?[0-9]+[Uu]?[lL]?[lL]?", PaletteIndex::Number));
		langDef.mTokenRegexStrings.push_back(std::make_pair<std::string, PaletteIndex>("0[0-7]+[Uu]?[lL]?[lL]?", PaletteIndex::Number));
		langDef.mTokenRegexStrings.push_back(std::make_pair<std::string, PaletteIndex>("0[xX][0-9a-fA-F]+[uU]?[lL]?[lL]?", PaletteIndex::Number));
		langDef.mTokenRegexStrings.push_back(std::make_pair<std::string, PaletteIndex>("[a-zA-Z_][a-zA-Z0-9_]*", PaletteIndex::Identifier));
		langDef.mTokenRegexStrings.push_back(std::make_pair<std::string, PaletteIndex>("[\\[\\]\\{\\}\\!\\%\\^\\&\\*\\(\\)\\-\\+\\=\\~\\|\\<\\>\\?\\/\\;\\,\\.]", PaletteIndex::Punctuation));

		langDef.mCommentStart = "/*";
		langDef.mCommentEnd = "*/";
		langDef.mSingleLineComment = "//";

		langDef.mCaseSensitive = true;
		langDef.mAutoIndentation = true;

		langDef.mName = "HLSL";

		inited = true;
	}
	return langDef;
}

const TextEditor::LanguageDefinition& TextEditor::LanguageDefinition::GLSL()
{
	static bool inited = false;
	static LanguageDefinition langDef;
	if (!inited)
	{
		static const char* const keywords[] = {
			"auto", "break", "case", "char", "const", "continue", "default", "do", "double", "else", "enum", "extern", "float", "for", "goto", "if", "inline", "int", "long", "register", "restrict", "return", "short",
			"signed", "sizeof", "static", "struct", "switch", "typedef", "union", "unsigned", "void", "volatile", "while", "_Alignas", "_Alignof", "_Atomic", "_Bool", "_Complex", "_Generic", "_Imaginary",
			"_Noreturn", "_Static_assert", "_Thread_local"
		};
		for (auto& k : keywords)
			langDef.mKeywords.insert(k);

		static const char* const identifiers[] = {
			"abort", "abs", "acos", "asin", "atan", "atexit", "atof", "atoi", "atol", "ceil", "clock", "cosh", "ctime", "div", "exit", "fabs", "floor", "fmod", "getchar", "getenv", "isalnum", "isalpha", "isdigit", "isgraph",
			"ispunct", "isspace", "isupper", "kbhit", "log10", "log2", "log", "memcmp", "modf", "pow", "putchar", "putenv", "puts", "rand", "remove", "rename", "sinh", "sqrt", "srand", "strcat", "strcmp", "strerror", "time", "tolower", "toupper"
		};
		for (auto& k : identifiers)
		{
			Identifier id;
			id.mDeclaration = "Built-in function";
			langDef.mIdentifiers.insert(std::make_pair(std::string(k), id));
		}

		langDef.mTokenRegexStrings.push_back(std::make_pair<std::string, PaletteIndex>("[ \\t]*#[ \\t]*[a-zA-Z_]+", PaletteIndex::Preprocessor));
		langDef.mTokenRegexStrings.push_back(std::make_pair<std::string, PaletteIndex>("L?\\\"(\\\\.|[^\\\"])*\\\"", PaletteIndex::String));
		langDef.mTokenRegexStrings.push_back(std::make_pair<std::string, PaletteIndex>("\\'\\\\?[^\\']\\'", PaletteIndex::CharLiteral));
		langDef.mTokenRegexStrings.push_back(std::make_pair<std::string, PaletteIndex>("[+-]?([0-9]+([.][0-9]*)?|[.][0-9]+)([eE][+-]?[0-9]+)?[fF]?", PaletteIndex::Number));
		langDef.mTokenRegexStrings.push_back(std::make_pair<std::string, PaletteIndex>("[+-]?[0-9]+[Uu]?[lL]?[lL]?", PaletteIndex::Number));
		langDef.mTokenRegexStrings.push_back(std::make_pair<std::string, PaletteIndex>("0[0-7]+[Uu]?[lL]?[lL]?", PaletteIndex::Number));
		langDef.mTokenRegexStrings.push_back(std::make_pair<std::string, PaletteIndex>("0[xX][0-9a-fA-F]+[uU]?[lL]?[lL]?", PaletteIndex::Number));
		langDef.mTokenRegexStrings.push_back(std::make_pair<std::string, PaletteIndex>("[a-zA-Z_][a-zA-Z0-9_]*", PaletteIndex::Identifier));
		langDef.mTokenRegexStrings.push_back(std::make_pair<std::string, PaletteIndex>("[\\[\\]\\{\\}\\!\\%\\^\\&\\*\\(\\)\\-\\+\\=\\~\\|\\<\\>\\?\\/\\;\\,\\.]", PaletteIndex::Punctuation));

		langDef.mCommentStart = "/*";
		langDef.mCommentEnd = "*/";
		langDef.mSingleLineComment = "//";

		langDef.mCaseSensitive = true;
		langDef.mAutoIndentation = true;

		langDef.mName = "GLSL";

		inited = true;
	}
	return langDef;
}

const TextEditor::LanguageDefinition& TextEditor::LanguageDefinition::C()
{
	static bool inited = false;
	static LanguageDefinition langDef;
	if (!inited)
	{
		static const char* const keywords[] = {
			"auto", "break", "case", "char", "const", "continue", "default", "do", "double", "else", "enum", "extern", "float", "for", "goto", "if", "inline", "int", "long", "register", "restrict", "return", "short",
			"signed", "sizeof", "static", "struct", "switch", "typedef", "union", "unsigned", "void", "volatile", "while", "_Alignas", "_Alignof", "_Atomic", "_Bool", "_Complex", "_Generic", "_Imaginary",
			"_Noreturn", "_Static_assert", "_Thread_local"
		};
		for (auto& k : keywords)
			langDef.mKeywords.insert(k);

		static const char* const identifiers[] = {
			"abort", "abs", "acos", "asin", "atan", "atexit", "atof", "atoi", "atol", "ceil", "clock", "cosh", "ctime", "div", "exit", "fabs", "floor", "fmod", "getchar", "getenv", "isalnum", "isalpha", "isdigit", "isgraph",
			"ispunct", "isspace", "isupper", "kbhit", "log10", "log2", "log", "memcmp", "modf", "pow", "putchar", "putenv", "puts", "rand", "remove", "rename", "sinh", "sqrt", "srand", "strcat", "strcmp", "strerror", "time", "tolower", "toupper"
		};
		for (auto& k : identifiers)
		{
			Identifier id;
			id.mDeclaration = "Built-in function";
			langDef.mIdentifiers.insert(std::make_pair(std::string(k), id));
		}

		langDef.mTokenize = [](const char * in_begin, const char * in_end, const char *& out_begin, const char *& out_end, PaletteIndex & paletteIndex) -> bool
		{
			paletteIndex = PaletteIndex::Max;

			while (in_begin < in_end && isascii(*in_begin) && isblank(*in_begin))
				in_begin++;

			if (in_begin == in_end)
			{
				out_begin = in_end;
				out_end = in_end;
				paletteIndex = PaletteIndex::Default;
			}
			else if (TokenizeCStyleString(in_begin, in_end, out_begin, out_end))
				paletteIndex = PaletteIndex::String;
			else if (TokenizeCStyleCharacterLiteral(in_begin, in_end, out_begin, out_end))
				paletteIndex = PaletteIndex::CharLiteral;
			else if (TokenizeCStyleIdentifier(in_begin, in_end, out_begin, out_end))
				paletteIndex = PaletteIndex::Identifier;
			else if (TokenizeCStyleNumber(in_begin, in_end, out_begin, out_end))
				paletteIndex = PaletteIndex::Number;
			else if (TokenizeCStylePunctuation(in_begin, in_end, out_begin, out_end))
				paletteIndex = PaletteIndex::Punctuation;

			return paletteIndex != PaletteIndex::Max;
		};

		langDef.mCommentStart = "/*";
		langDef.mCommentEnd = "*/";
		langDef.mSingleLineComment = "//";

		langDef.mCaseSensitive = true;
		langDef.mAutoIndentation = true;

		langDef.mName = "C";

		inited = true;
	}
	return langDef;
}

const TextEditor::LanguageDefinition& TextEditor::LanguageDefinition::SQL()
{
	static bool inited = false;
	static LanguageDefinition langDef;
	if (!inited)
	{
		static const char* const keywords[] = {
			"ADD", "EXCEPT", "PERCENT", "ALL", "EXEC", "PLAN", "ALTER", "EXECUTE", "PRECISION", "AND", "EXISTS", "PRIMARY", "ANY", "EXIT", "PRINT", "AS", "FETCH", "PROC", "ASC", "FILE", "PROCEDURE",
			"AUTHORIZATION", "FILLFACTOR", "PUBLIC", "BACKUP", "FOR", "RAISERROR", "BEGIN", "FOREIGN", "READ", "BETWEEN", "FREETEXT", "READTEXT", "BREAK", "FREETEXTTABLE", "RECONFIGURE",
			"BROWSE", "FROM", "REFERENCES", "BULK", "FULL", "REPLICATION", "BY", "FUNCTION", "RESTORE", "CASCADE", "GOTO", "RESTRICT", "CASE", "GRANT", "RETURN", "CHECK", "GROUP", "REVOKE",
			"CHECKPOINT", "HAVING", "RIGHT", "CLOSE", "HOLDLOCK", "ROLLBACK", "CLUSTERED", "IDENTITY", "ROWCOUNT", "COALESCE", "IDENTITY_INSERT", "ROWGUIDCOL", "COLLATE", "IDENTITYCOL", "RULE",
			"COLUMN", "IF", "SAVE", "COMMIT", "IN", "SCHEMA", "COMPUTE", "INDEX", "SELECT", "CONSTRAINT", "INNER", "SESSION_USER", "CONTAINS", "INSERT", "SET", "CONTAINSTABLE", "INTERSECT", "SETUSER",
			"CONTINUE", "INTO", "SHUTDOWN", "CONVERT", "IS", "SOME", "CREATE", "JOIN", "STATISTICS", "CROSS", "KEY", "SYSTEM_USER", "CURRENT", "KILL", "TABLE", "CURRENT_DATE", "LEFT", "TEXTSIZE",
			"CURRENT_TIME", "LIKE", "THEN", "CURRENT_TIMESTAMP", "LINENO", "TO", "CURRENT_USER", "LOAD", "TOP", "CURSOR", "NATIONAL", "TRAN", "DATABASE", "NOCHECK", "TRANSACTION",
			"DBCC", "NONCLUSTERED", "TRIGGER", "DEALLOCATE", "NOT", "TRUNCATE", "DECLARE", "NULL", "TSEQUAL", "DEFAULT", "NULLIF", "UNION", "DELETE", "OF", "UNIQUE", "DENY", "OFF", "UPDATE",
			"DESC", "OFFSETS", "UPDATETEXT", "DISK", "ON", "USE", "DISTINCT", "OPEN", "USER", "DISTRIBUTED", "OPENDATASOURCE", "VALUES", "DOUBLE", "OPENQUERY", "VARYING","DROP", "OPENROWSET", "VIEW",
			"DUMMY", "OPENXML", "WAITFOR", "DUMP", "OPTION", "WHEN", "ELSE", "OR", "WHERE", "END", "ORDER", "WHILE", "ERRLVL", "OUTER", "WITH", "ESCAPE", "OVER", "WRITETEXT"
		};

		for (auto& k : keywords)
			langDef.mKeywords.insert(k);

		static const char* const identifiers[] = {
			"ABS",  "ACOS",  "ADD_MONTHS",  "ASCII",  "ASCIISTR",  "ASIN",  "ATAN",  "ATAN2",  "AVG",  "BFILENAME",  "BIN_TO_NUM",  "BITAND",  "CARDINALITY",  "CASE",  "CAST",  "CEIL",
			"CHARTOROWID",  "CHR",  "COALESCE",  "COMPOSE",  "CONCAT",  "CONVERT",  "CORR",  "COS",  "COSH",  "COUNT",  "COVAR_POP",  "COVAR_SAMP",  "CUME_DIST",  "CURRENT_DATE",
			"CURRENT_TIMESTAMP",  "DBTIMEZONE",  "DECODE",  "DECOMPOSE",  "DENSE_RANK",  "DUMP",  "EMPTY_BLOB",  "EMPTY_CLOB",  "EXP",  "EXTRACT",  "FIRST_VALUE",  "FLOOR",  "FROM_TZ",  "GREATEST",
			"GROUP_ID",  "HEXTORAW",  "INITCAP",  "INSTR",  "INSTR2",  "INSTR4",  "INSTRB",  "INSTRC",  "LAG",  "LAST_DAY",  "LAST_VALUE",  "LEAD",  "LEAST",  "LENGTH",  "LENGTH2",  "LENGTH4",
			"LENGTHB",  "LENGTHC",  "LISTAGG",  "LN",  "LNNVL",  "LOCALTIMESTAMP",  "LOG",  "LOWER",  "LPAD",  "LTRIM",  "MAX",  "MEDIAN",  "MIN",  "MOD",  "MONTHS_BETWEEN",  "NANVL",  "NCHR",
			"NEW_TIME",  "NEXT_DAY",  "NTH_VALUE",  "NULLIF",  "NUMTODSINTERVAL",  "NUMTOYMINTERVAL",  "NVL",  "NVL2",  "POWER",  "RANK",  "RAWTOHEX",  "REGEXP_COUNT",  "REGEXP_INSTR",
			"REGEXP_REPLACE",  "REGEXP_SUBSTR",  "REMAINDER",  "REPLACE",  "ROUND",  "ROWNUM",  "RPAD",  "RTRIM",  "SESSIONTIMEZONE",  "SIGN",  "SIN",  "SINH",
			"SOUNDEX",  "SQRT",  "STDDEV",  "SUBSTR",  "SUM",  "SYS_CONTEXT",  "SYSDATE",  "SYSTIMESTAMP",  "TAN",  "TANH",  "TO_CHAR",  "TO_CLOB",  "TO_DATE",  "TO_DSINTERVAL",  "TO_LOB",
			"TO_MULTI_BYTE",  "TO_NCLOB",  "TO_NUMBER",  "TO_SINGLE_BYTE",  "TO_TIMESTAMP",  "TO_TIMESTAMP_TZ",  "TO_YMINTERVAL",  "TRANSLATE",  "TRIM",  "TRUNC", "TZ_OFFSET",  "UID",  "UPPER",
			"USER",  "USERENV",  "VAR_POP",  "VAR_SAMP",  "VARIANCE",  "VSIZE "
		};
		for (auto& k : identifiers)
		{
			Identifier id;
			id.mDeclaration = "Built-in function";
			langDef.mIdentifiers.insert(std::make_pair(std::string(k), id));
		}

		langDef.mTokenRegexStrings.push_back(std::make_pair<std::string, PaletteIndex>("L?\\\"(\\\\.|[^\\\"])*\\\"", PaletteIndex::String));
		langDef.mTokenRegexStrings.push_back(std::make_pair<std::string, PaletteIndex>("\\\'[^\\\']*\\\'", PaletteIndex::String));
		langDef.mTokenRegexStrings.push_back(std::make_pair<std::string, PaletteIndex>("[+-]?([0-9]+([.][0-9]*)?|[.][0-9]+)([eE][+-]?[0-9]+)?[fF]?", PaletteIndex::Number));
		langDef.mTokenRegexStrings.push_back(std::make_pair<std::string, PaletteIndex>("[+-]?[0-9]+[Uu]?[lL]?[lL]?", PaletteIndex::Number));
		langDef.mTokenRegexStrings.push_back(std::make_pair<std::string, PaletteIndex>("0[0-7]+[Uu]?[lL]?[lL]?", PaletteIndex::Number));
		langDef.mTokenRegexStrings.push_back(std::make_pair<std::string, PaletteIndex>("0[xX][0-9a-fA-F]+[uU]?[lL]?[lL]?", PaletteIndex::Number));
		langDef.mTokenRegexStrings.push_back(std::make_pair<std::string, PaletteIndex>("[a-zA-Z_][a-zA-Z0-9_]*", PaletteIndex::Identifier));
		langDef.mTokenRegexStrings.push_back(std::make_pair<std::string, PaletteIndex>("[\\[\\]\\{\\}\\!\\%\\^\\&\\*\\(\\)\\-\\+\\=\\~\\|\\<\\>\\?\\/\\;\\,\\.]", PaletteIndex::Punctuation));

		langDef.mCommentStart = "/*";
		langDef.mCommentEnd = "*/";
		langDef.mSingleLineComment = "//";

		langDef.mCaseSensitive = false;
		langDef.mAutoIndentation = false;

		langDef.mName = "SQL";

		inited = true;
	}
	return langDef;
}

const TextEditor::LanguageDefinition& TextEditor::LanguageDefinition::AngelScript()
{
	static bool inited = false;
	static LanguageDefinition langDef;
	if (!inited)
	{
		static const char* const keywords[] = {
			"and", "abstract", "auto", "bool", "break", "case", "cast", "class", "const", "continue", "default", "do", "double", "else", "enum", "false", "final", "float", "for",
			"from", "funcdef", "function", "get", "if", "import", "in", "inout", "int", "interface", "int8", "int16", "int32", "int64", "is", "mixin", "namespace", "not",
			"null", "or", "out", "override", "private", "protected", "return", "set", "shared", "super", "switch", "this ", "true", "typedef", "uint", "uint8", "uint16", "uint32",
			"uint64", "void", "while", "xor"
		};

		for (auto& k : keywords)
			langDef.mKeywords.insert(k);

		static const char* const identifiers[] = {
			"cos", "sin", "tab", "acos", "asin", "atan", "atan2", "cosh", "sinh", "tanh", "log", "log10", "pow", "sqrt", "abs", "ceil", "floor", "fraction", "closeTo", "fpFromIEEE", "fpToIEEE",
			"complex", "opEquals", "opAddAssign", "opSubAssign", "opMulAssign", "opDivAssign", "opAdd", "opSub", "opMul", "opDiv"
		};
		for (auto& k : identifiers)
		{
			Identifier id;
			id.mDeclaration = "Built-in function";
			langDef.mIdentifiers.insert(std::make_pair(std::string(k), id));
		}

		langDef.mTokenRegexStrings.push_back(std::make_pair<std::string, PaletteIndex>("L?\\\"(\\\\.|[^\\\"])*\\\"", PaletteIndex::String));
		langDef.mTokenRegexStrings.push_back(std::make_pair<std::string, PaletteIndex>("\\'\\\\?[^\\']\\'", PaletteIndex::String));
		langDef.mTokenRegexStrings.push_back(std::make_pair<std::string, PaletteIndex>("[+-]?([0-9]+([.][0-9]*)?|[.][0-9]+)([eE][+-]?[0-9]+)?[fF]?", PaletteIndex::Number));
		langDef.mTokenRegexStrings.push_back(std::make_pair<std::string, PaletteIndex>("[+-]?[0-9]+[Uu]?[lL]?[lL]?", PaletteIndex::Number));
		langDef.mTokenRegexStrings.push_back(std::make_pair<std::string, PaletteIndex>("0[0-7]+[Uu]?[lL]?[lL]?", PaletteIndex::Number));
		langDef.mTokenRegexStrings.push_back(std::make_pair<std::string, PaletteIndex>("0[xX][0-9a-fA-F]+[uU]?[lL]?[lL]?", PaletteIndex::Number));
		langDef.mTokenRegexStrings.push_back(std::make_pair<std::string, PaletteIndex>("[a-zA-Z_][a-zA-Z0-9_]*", PaletteIndex::Identifier));
		langDef.mTokenRegexStrings.push_back(std::make_pair<std::string, PaletteIndex>("[\\[\\]\\{\\}\\!\\%\\^\\&\\*\\(\\)\\-\\+\\=\\~\\|\\<\\>\\?\\/\\;\\,\\.]", PaletteIndex::Punctuation));

		langDef.mCommentStart = "/*";
		langDef.mCommentEnd = "*/";
		langDef.mSingleLineComment = "//";

		langDef.mCaseSensitive = true;
		langDef.mAutoIndentation = true;

		langDef.mName = "AngelScript";

		inited = true;
	}
	return langDef;
}

const TextEditor::LanguageDefinition& TextEditor::LanguageDefinition::Lua()
{
	static bool inited = false;
	static LanguageDefinition langDef;
	if (!inited)
	{
		static const char* const keywords[] = {
			"and", "break", "do", "else", "elseif", "end", "false", "for", "function", "goto", "if", "in", "local", "nil", "not", "or", "repeat", "return", "then", "true", "until", "while"
		};

		for (auto& k : keywords)
			langDef.mKeywords.insert(k);

		static const char* const identifiers[] = {
			"assert", "collectgarbage", "dofile", "error", "getmetatable", "ipairs", "loadfile", "load", "loadstring",  "next",  "pairs",  "pcall",  "print",  "rawequal",  "rawlen",  "rawget",  "rawset",
			"select",  "setmetatable",  "tonumber",  "tostring",  "type",  "xpcall",  "_G",  "_VERSION","arshift", "band", "bnot", "bor", "bxor", "btest", "extract", "lrotate", "lshift", "replace",
			"rrotate", "rshift", "create", "resume", "running", "status", "wrap", "yield", "isyieldable", "debug","getuservalue", "gethook", "getinfo", "getlocal", "getregistry", "getmetatable",
			"getupvalue", "upvaluejoin", "upvalueid", "setuservalue", "sethook", "setlocal", "setmetatable", "setupvalue", "traceback", "close", "flush", "input", "lines", "open", "output", "popen",
			"read", "tmpfile", "type", "write", "close", "flush", "lines", "read", "seek", "setvbuf", "write", "__gc", "__tostring", "abs", "acos", "asin", "atan", "ceil", "cos", "deg", "exp", "tointeger",
			"floor", "fmod", "ult", "log", "max", "min", "modf", "rad", "random", "randomseed", "sin", "sqrt", "string", "tan", "type", "atan2", "cosh", "sinh", "tanh",
			"pow", "frexp", "ldexp", "log10", "pi", "huge", "maxinteger", "mininteger", "loadlib", "searchpath", "seeall", "preload", "cpath", "path", "searchers", "loaded", "module", "require", "clock",
			"date", "difftime", "execute", "exit", "getenv", "remove", "rename", "setlocale", "time", "tmpname", "byte", "char", "dump", "find", "format", "gmatch", "gsub", "len", "lower", "match", "rep",
			"reverse", "sub", "upper", "pack", "packsize", "unpack", "concat", "maxn", "insert", "pack", "unpack", "remove", "move", "sort", "offset", "codepoint", "char", "len", "codes", "charpattern",
			"coroutine", "table", "io", "os", "string", "utf8", "bit32", "math", "debug", "package"
		};
		for (auto& k : identifiers)
		{
			Identifier id;
			id.mDeclaration = "Built-in function";
			langDef.mIdentifiers.insert(std::make_pair(std::string(k), id));
		}

		langDef.mTokenize = [](const char * in_begin, const char * in_end, const char *& out_begin, const char *& out_end, PaletteIndex & paletteIndex) -> bool
		{
			paletteIndex = PaletteIndex::Max;

			while (in_begin < in_end && isascii(*in_begin) && isblank(*in_begin))
				in_begin++;

			if (in_begin == in_end)
			{
				out_begin = in_end;
				out_end = in_end;
				paletteIndex = PaletteIndex::Default;
			}
			else if (TokenizeLuaStyleString(in_begin, in_end, out_begin, out_end))
				paletteIndex = PaletteIndex::String;
			else if (TokenizeLuaStyleIdentifier(in_begin, in_end, out_begin, out_end))
				paletteIndex = PaletteIndex::Identifier;
			else if (TokenizeLuaStyleNumber(in_begin, in_end, out_begin, out_end))
				paletteIndex = PaletteIndex::Number;
			else if (TokenizeLuaStylePunctuation(in_begin, in_end, out_begin, out_end))
				paletteIndex = PaletteIndex::Punctuation;

			return paletteIndex != PaletteIndex::Max;
		};

		langDef.mCommentStart = "--[[";
		langDef.mCommentEnd = "]]";
		langDef.mSingleLineComment = "--";

		langDef.mCaseSensitive = true;
		langDef.mAutoIndentation = false;

		langDef.mName = "Lua";

		inited = true;
	}
	return langDef;
}<|MERGE_RESOLUTION|>--- conflicted
+++ resolved
@@ -1044,16 +1044,6 @@
 		{
 			if (click)
 			{
-<<<<<<< HEAD
-				Coordinates newSelection = ScreenPosToCoordinates(ImGui::GetMousePos(), !mOverwrite);
-				if (newSelection > mState.mCursorPosition)
-					SetSelectionEnd(newSelection);
-				else
-					SetSelectionStart(newSelection);
-				mInteractiveStart = mState.mSelectionStart;
-				mInteractiveEnd = mState.mSelectionEnd;
-				mState.mCursorPosition = newSelection;
-=======
 				Coordinates oldCursorPosition = mState.mCursors[mState.mCurrentCursor].mCursorPosition;
 				Coordinates newSelection = ScreenPosToCoordinates(ImGui::GetMousePos(), !mOverwrite);
 				if (newSelection > mState.mCursors[mState.mCurrentCursor].mCursorPosition)
@@ -1064,7 +1054,6 @@
 				mState.mCursors[mState.mCurrentCursor].mInteractiveStart = mState.mCursors[mState.mCurrentCursor].mSelectionStart;
 				mState.mCursors[mState.mCurrentCursor].mCursorPosition = newSelection;
 				mState.mCursors[mState.mCurrentCursor].mCursorPositionChanged = oldCursorPosition != newSelection;
->>>>>>> a4407f7c
 			}
 		}
 	}
@@ -1578,32 +1567,9 @@
 		Selection added, removed;
 		added.mStart = coord;
 
-<<<<<<< HEAD
-		u.mAdded = "";
-		u.mAdded += (char)aChar;
-		if (mLanguageDefinition.mAutoIndentation)
-			for (size_t it = 0; it < line.size() && isascii(line[it].mChar) && isblank(line[it].mChar); ++it)
-			{
-				newLine.push_back(line[it]);
-				u.mAdded += line[it].mChar;
-			}
-
-		const size_t whitespaceSize = newLine.size();
-		auto cindex = GetCharacterIndex(coord);
-		newLine.insert(newLine.end(), line.begin() + cindex, line.end());
-		line.erase(line.begin() + cindex, line.begin() + line.size());
-		SetCursorPosition(Coordinates(coord.mLine + 1, GetCharacterColumn(coord.mLine + 1, (int)whitespaceSize)));
-	}
-	else
-	{
-		char buf[7];
-		int e = ImTextCharToUtf8(buf, 7, aChar);
-		if (e > 0)
-=======
 		assert(!mLines.empty());
 
 		if (aChar == '\n')
->>>>>>> a4407f7c
 		{
 			InsertLine(coord.mLine + 1);
 			auto& line = mLines[coord.mLine];
@@ -2270,28 +2236,11 @@
 					while (cindex > 0 && IsUTFSequence(line[cindex].mChar))
 						--cindex;
 
-<<<<<<< HEAD
-				u.mRemovedStart = u.mRemovedEnd = GetActualCursorCoordinates();
-
-				if (line[cindex].mChar == '\t')
-				{
-					int tabStartColumn = GetCharacterColumn(u.mRemovedStart.mLine, cindex);
-					int tabLength = u.mRemovedStart.mColumn - tabStartColumn;
-					mState.mCursorPosition.mColumn -= tabLength;
-					u.mRemovedStart.mColumn -= tabLength;
-				}
-				else
-				{
-					--mState.mCursorPosition.mColumn;
-					--u.mRemovedStart.mColumn;
-				}
-=======
 					//if (cindex > 0 && UTF8CharLength(line[cindex].mChar) > 1)
 					//	--cindex;
 
 					Selection removed;
 					removed.mStart = removed.mEnd = GetActualCursorCoordinates(c);
->>>>>>> a4407f7c
 
 					if (line[cindex].mChar == '\t')
 					{
