--- conflicted
+++ resolved
@@ -1,348 +1,335 @@
-#pragma once
-
-#include <string>
-#include <vector>
-#include <array>
-#include <memory>
-#include <unordered_set>
-#include <unordered_map>
-#include <map>
-#include <regex>
-#include "imgui.h"
-
-class TextEditor
-{
-public:
-	enum class PaletteIndex
-	{
-		Default,
-		Keyword,
-		Number,
-		String,
-		CharLiteral,
-		Punctuation,
-		Preprocessor,
-		Identifier,
-		KnownIdentifier,
-		PreprocIdentifier,
-		Comment,
-		MultiLineComment,
-		Background,
-		Cursor,
-		Selection,
-		ErrorMarker,
-		Breakpoint,
-		LineNumber,
-		CurrentLineFill,
-		CurrentLineFillInactive,
-		CurrentLineEdge,
-		Max
-	};
-
-	enum class SelectionMode
-	{
-		Normal,
-		Word,
-		Line
-	};
-
-	struct Breakpoint
-	{
-		int mLine;
-		bool mEnabled;
-		std::string mCondition;
-
-		Breakpoint()
-			: mLine(-1)
-			, mEnabled(false)
-		{}
-	};
-	
-	struct Coordinates
-	{
-		int mLine, mColumn;
-		Coordinates() : mLine(0), mColumn(0) {}
-		Coordinates(int aLine, int aColumn) : mLine(aLine), mColumn(aColumn)
-		{
-			assert(aLine >= 0);
-			assert(aColumn >= 0);
-		}
-		static Coordinates Invalid() { static Coordinates invalid(-1, -1); return invalid; }
-
-		bool operator ==(const Coordinates& o) const
-		{
-			return
-				mLine == o.mLine &&
-				mColumn == o.mColumn;
-		}
-
-		bool operator !=(const Coordinates& o) const
-		{
-			return
-				mLine != o.mLine ||
-				mColumn != o.mColumn;
-		}
-
-		bool operator <(const Coordinates& o) const
-		{
-			if (mLine != o.mLine)
-				return mLine < o.mLine;
-			return mColumn < o.mColumn;
-		}
-
-		bool operator >(const Coordinates& o) const
-		{
-			if (mLine != o.mLine)
-				return mLine > o.mLine;
-			return mColumn > o.mColumn;
-		}
-
-		bool operator <=(const Coordinates& o) const
-		{
-			if (mLine != o.mLine)
-				return mLine < o.mLine;
-			return mColumn <= o.mColumn;
-		}
-
-		bool operator >=(const Coordinates& o) const
-		{
-			if (mLine != o.mLine)
-				return mLine > o.mLine;
-			return mColumn >= o.mColumn;
-		}
-	};
-
-	struct Identifier
-	{
-		Coordinates mLocation;
-		std::string mDeclaration;
-	};
-
-	typedef std::string String;
-	typedef std::unordered_map<std::string, Identifier> Identifiers;
-	typedef std::unordered_set<std::string> Keywords;
-	typedef std::map<int, std::string> ErrorMarkers;
-	typedef std::unordered_set<int> Breakpoints;
-	typedef std::array<ImU32, (unsigned)PaletteIndex::Max> Palette;
-	typedef char Char;
-	
-	struct Glyph
-	{
-		Char mChar;
-		PaletteIndex mColorIndex = PaletteIndex::Default;
-		bool mMultiLineComment : 1;
-
-		Glyph(Char aChar, PaletteIndex aColorIndex) : mChar(aChar), mColorIndex(aColorIndex), mMultiLineComment(false) {}
-	};
-
-	typedef std::vector<Glyph> Line;
-	typedef std::vector<Line> Lines;
-
-	struct LanguageDefinition
-	{
-		typedef std::pair<std::string, PaletteIndex> TokenRegexString;
-		typedef std::vector<TokenRegexString> TokenRegexStrings;
-		typedef bool (*TokenizeCallback)(const char * in_begin, const char * in_end, const char *& out_begin, const char *& out_end, PaletteIndex & paletteIndex);
-
-		std::string mName;
-		Keywords mKeywords;
-		Identifiers mIdentifiers;
-		Identifiers mPreprocIdentifiers;
-		std::string mCommentStart, mCommentEnd;
-		
-		TokenizeCallback mTokenize;
-
-		TokenRegexStrings mTokenRegexStrings;
-
-<<<<<<< HEAD
-		bool mCaseSensitive;
-		
-		LanguageDefinition()
-			: mTokenize(nullptr)
-		{
-		}
-		
-		static const LanguageDefinition& CPlusPlus();
-		static const LanguageDefinition& HLSL();
-		static const LanguageDefinition& GLSL();
-		static const LanguageDefinition& C();
-		static const LanguageDefinition& SQL();
-		static const LanguageDefinition& AngelScript();
-		static const LanguageDefinition& Lua();
-=======
-		bool mCaseSensitive;
-		bool mAutoIndentation;
-
-		static LanguageDefinition CPlusPlus();
-		static LanguageDefinition HLSL();
-		static LanguageDefinition GLSL();
-		static LanguageDefinition C();
-		static LanguageDefinition SQL();
-		static LanguageDefinition AngelScript();
-		static LanguageDefinition Lua();
->>>>>>> db338bca
-	};
-
-	TextEditor();
-	~TextEditor();
-
-	void SetLanguageDefinition(const LanguageDefinition& aLanguageDef);
-	const LanguageDefinition& GetLanguageDefinition() const { return mLanguageDefinition; }
-
-	const Palette& GetPalette() const { return mPalette; }
-	void SetPalette(const Palette& aValue);
-
-	void SetErrorMarkers(const ErrorMarkers& aMarkers) { mErrorMarkers = aMarkers; }
-	void SetBreakpoints(const Breakpoints& aMarkers) { mBreakpoints = aMarkers; }
-
-	void Render(const char* aTitle, const ImVec2& aSize = ImVec2(), bool aBorder = false);
-	void SetText(const std::string& aText);
-	std::string GetText() const;
-	std::string GetSelectedText() const;
-	std::string GetCurrentLineText()const;
-	
-	int GetTotalLines() const { return (int)mLines.size(); }
-	bool IsOverwrite() const { return mOverwrite; }
-
-	void SetReadOnly(bool aValue);
-	bool IsReadOnly() const { return mReadOnly; }
-	bool IsTextChanged() const { return mTextChanged; }
-	bool IsCursorPositionChanged() const { return mCursorPositionChanged; }
-
-	Coordinates GetCursorPosition() const { return GetActualCursorCoordinates(); }
-	void SetCursorPosition(const Coordinates& aPosition);
-
-	void InsertText(const std::string& aValue);
-	void InsertText(const char* aValue);
-
-	void MoveUp(int aAmount = 1, bool aSelect = false);
-	void MoveDown(int aAmount = 1, bool aSelect = false);
-	void MoveLeft(int aAmount = 1, bool aSelect = false, bool aWordMode = false);
-	void MoveRight(int aAmount = 1, bool aSelect = false, bool aWordMode = false);
-	void MoveTop(bool aSelect = false);
-	void MoveBottom(bool aSelect = false);
-	void MoveHome(bool aSelect = false);
-	void MoveEnd(bool aSelect = false);
-
-	void SetSelectionStart(const Coordinates& aPosition);
-	void SetSelectionEnd(const Coordinates& aPosition);
-	void SetSelection(const Coordinates& aStart, const Coordinates& aEnd, SelectionMode aMode = SelectionMode::Normal);
-	void SelectWordUnderCursor();
-	void SelectAll();
-	bool HasSelection() const;
-
-	void Copy();
-	void Cut();
-	void Paste();
-	void Delete();
-
-	bool CanUndo() const;
-	bool CanRedo() const;
-	void Undo(int aSteps = 1);
-	void Redo(int aSteps = 1);
-
-	static const Palette& GetDarkPalette();
-	static const Palette& GetLightPalette();
-	static const Palette& GetRetroBluePalette();
-
-private:
-	typedef std::vector<std::pair<std::regex, PaletteIndex>> RegexList;
-
-	struct EditorState
-	{
-		Coordinates mSelectionStart;
-		Coordinates mSelectionEnd;
-		Coordinates mCursorPosition;
-	};
-
-	class UndoRecord
-	{
-	public:
-		UndoRecord() {}
-		~UndoRecord() {}
-
-		UndoRecord(
-			const std::string& aAdded,
-			const TextEditor::Coordinates aAddedStart, 
-			const TextEditor::Coordinates aAddedEnd, 
-			
-			const std::string& aRemoved, 
-			const TextEditor::Coordinates aRemovedStart,
-			const TextEditor::Coordinates aRemovedEnd,
-			
-			TextEditor::EditorState& aBefore, 
-			TextEditor::EditorState& aAfter);
-
-		void Undo(TextEditor* aEditor);
-		void Redo(TextEditor* aEditor);
-
-		std::string mAdded;
-		Coordinates mAddedStart;
-		Coordinates mAddedEnd;
-
-		std::string mRemoved;
-		Coordinates mRemovedStart;
-		Coordinates mRemovedEnd;
-
-		EditorState mBefore;
-		EditorState mAfter;
-	};
-
-	typedef std::vector<UndoRecord> UndoBuffer;
-
-	void ProcessInputs();
-	void Colorize(int aFromLine = 0, int aCount = -1);
-	void ColorizeRange(int aFromLine = 0, int aToLine = 0);
-	void ColorizeInternal();
-	float TextDistanceToLineStart(const Coordinates& aFrom) const;
-	void EnsureCursorVisible();
-	int GetPageSize() const;
-	int AppendBuffer(std::string& aBuffer, char chr, int aIndex);
-	std::string GetText(const Coordinates& aStart, const Coordinates& aEnd) const;
-	Coordinates GetActualCursorCoordinates() const;
-	Coordinates SanitizeCoordinates(const Coordinates& aValue) const;
-	void Advance(Coordinates& aCoordinates) const;
-	void DeleteRange(const Coordinates& aStart, const Coordinates& aEnd);
-	int InsertTextAt(Coordinates& aWhere, const char* aValue);
-	void AddUndo(UndoRecord& aValue);
-	Coordinates ScreenPosToCoordinates(const ImVec2& aPosition) const;
-	Coordinates FindWordStart(const Coordinates& aFrom) const;
-	Coordinates FindWordEnd(const Coordinates& aFrom) const;
-	bool IsOnWordBoundary(const Coordinates& aAt) const;
-	void RemoveLine(int aStart, int aEnd);
-	void RemoveLine(int aIndex);
-	Line& InsertLine(int aIndex);
-	void EnterCharacter(Char aChar);
-	void BackSpace();
-	void DeleteSelection();
-	std::string GetWordUnderCursor() const;
-	std::string GetWordAt(const Coordinates& aCoords) const;
-
-	float mLineSpacing;
-	Lines mLines;
-	EditorState mState;
-	UndoBuffer mUndoBuffer;
-	int mUndoIndex;
-	
-	int mTabSize;
-	bool mOverwrite;
-	bool mReadOnly;
-	bool mWithinRender;
-	bool mScrollToCursor;
-	bool mTextChanged;
-	float  mTextStart;                   // position (in pixels) where a code line starts relative to the left of the TextEditor.
-	int  mLeftMargin;
-	bool mCursorPositionChanged;
-	int mColorRangeMin, mColorRangeMax;
-	SelectionMode mSelectionMode;
-
-	Palette mPalette;
-	LanguageDefinition mLanguageDefinition;
-	RegexList mRegexList;
-
-	bool mCheckMultilineComments;
-	Breakpoints mBreakpoints;
-	ErrorMarkers mErrorMarkers;
-	ImVec2 mCharAdvance;
-	Coordinates mInteractiveStart, mInteractiveEnd;
-};
+#pragma once
+
+#include <string>
+#include <vector>
+#include <array>
+#include <memory>
+#include <unordered_set>
+#include <unordered_map>
+#include <map>
+#include <regex>
+#include "imgui.h"
+
+class TextEditor
+{
+public:
+	enum class PaletteIndex
+	{
+		Default,
+		Keyword,
+		Number,
+		String,
+		CharLiteral,
+		Punctuation,
+		Preprocessor,
+		Identifier,
+		KnownIdentifier,
+		PreprocIdentifier,
+		Comment,
+		MultiLineComment,
+		Background,
+		Cursor,
+		Selection,
+		ErrorMarker,
+		Breakpoint,
+		LineNumber,
+		CurrentLineFill,
+		CurrentLineFillInactive,
+		CurrentLineEdge,
+		Max
+	};
+
+	enum class SelectionMode
+	{
+		Normal,
+		Word,
+		Line
+	};
+
+	struct Breakpoint
+	{
+		int mLine;
+		bool mEnabled;
+		std::string mCondition;
+
+		Breakpoint()
+			: mLine(-1)
+			, mEnabled(false)
+		{}
+	};
+	
+	struct Coordinates
+	{
+		int mLine, mColumn;
+		Coordinates() : mLine(0), mColumn(0) {}
+		Coordinates(int aLine, int aColumn) : mLine(aLine), mColumn(aColumn)
+		{
+			assert(aLine >= 0);
+			assert(aColumn >= 0);
+		}
+		static Coordinates Invalid() { static Coordinates invalid(-1, -1); return invalid; }
+
+		bool operator ==(const Coordinates& o) const
+		{
+			return
+				mLine == o.mLine &&
+				mColumn == o.mColumn;
+		}
+
+		bool operator !=(const Coordinates& o) const
+		{
+			return
+				mLine != o.mLine ||
+				mColumn != o.mColumn;
+		}
+
+		bool operator <(const Coordinates& o) const
+		{
+			if (mLine != o.mLine)
+				return mLine < o.mLine;
+			return mColumn < o.mColumn;
+		}
+
+		bool operator >(const Coordinates& o) const
+		{
+			if (mLine != o.mLine)
+				return mLine > o.mLine;
+			return mColumn > o.mColumn;
+		}
+
+		bool operator <=(const Coordinates& o) const
+		{
+			if (mLine != o.mLine)
+				return mLine < o.mLine;
+			return mColumn <= o.mColumn;
+		}
+
+		bool operator >=(const Coordinates& o) const
+		{
+			if (mLine != o.mLine)
+				return mLine > o.mLine;
+			return mColumn >= o.mColumn;
+		}
+	};
+
+	struct Identifier
+	{
+		Coordinates mLocation;
+		std::string mDeclaration;
+	};
+
+	typedef std::string String;
+	typedef std::unordered_map<std::string, Identifier> Identifiers;
+	typedef std::unordered_set<std::string> Keywords;
+	typedef std::map<int, std::string> ErrorMarkers;
+	typedef std::unordered_set<int> Breakpoints;
+	typedef std::array<ImU32, (unsigned)PaletteIndex::Max> Palette;
+	typedef char Char;
+	
+	struct Glyph
+	{
+		Char mChar;
+		PaletteIndex mColorIndex = PaletteIndex::Default;
+		bool mMultiLineComment : 1;
+
+		Glyph(Char aChar, PaletteIndex aColorIndex) : mChar(aChar), mColorIndex(aColorIndex), mMultiLineComment(false) {}
+	};
+
+	typedef std::vector<Glyph> Line;
+	typedef std::vector<Line> Lines;
+
+	struct LanguageDefinition
+	{
+		typedef std::pair<std::string, PaletteIndex> TokenRegexString;
+		typedef std::vector<TokenRegexString> TokenRegexStrings;
+		typedef bool (*TokenizeCallback)(const char * in_begin, const char * in_end, const char *& out_begin, const char *& out_end, PaletteIndex & paletteIndex);
+
+		std::string mName;
+		Keywords mKeywords;
+		Identifiers mIdentifiers;
+		Identifiers mPreprocIdentifiers;
+		std::string mCommentStart, mCommentEnd;
+		
+		TokenizeCallback mTokenize;
+
+		TokenRegexStrings mTokenRegexStrings;
+
+		bool mCaseSensitive;
+		
+		LanguageDefinition()
+			: mTokenize(nullptr)
+		{
+		}
+		
+		static const LanguageDefinition& CPlusPlus();
+		static const LanguageDefinition& HLSL();
+		static const LanguageDefinition& GLSL();
+		static const LanguageDefinition& C();
+		static const LanguageDefinition& SQL();
+		static const LanguageDefinition& AngelScript();
+		static const LanguageDefinition& Lua();
+	};
+
+	TextEditor();
+	~TextEditor();
+
+	void SetLanguageDefinition(const LanguageDefinition& aLanguageDef);
+	const LanguageDefinition& GetLanguageDefinition() const { return mLanguageDefinition; }
+
+	const Palette& GetPalette() const { return mPalette; }
+	void SetPalette(const Palette& aValue);
+
+	void SetErrorMarkers(const ErrorMarkers& aMarkers) { mErrorMarkers = aMarkers; }
+	void SetBreakpoints(const Breakpoints& aMarkers) { mBreakpoints = aMarkers; }
+
+	void Render(const char* aTitle, const ImVec2& aSize = ImVec2(), bool aBorder = false);
+	void SetText(const std::string& aText);
+	std::string GetText() const;
+	std::string GetSelectedText() const;
+	std::string GetCurrentLineText()const;
+	
+	int GetTotalLines() const { return (int)mLines.size(); }
+	bool IsOverwrite() const { return mOverwrite; }
+
+	void SetReadOnly(bool aValue);
+	bool IsReadOnly() const { return mReadOnly; }
+	bool IsTextChanged() const { return mTextChanged; }
+	bool IsCursorPositionChanged() const { return mCursorPositionChanged; }
+
+	Coordinates GetCursorPosition() const { return GetActualCursorCoordinates(); }
+	void SetCursorPosition(const Coordinates& aPosition);
+
+	void InsertText(const std::string& aValue);
+	void InsertText(const char* aValue);
+
+	void MoveUp(int aAmount = 1, bool aSelect = false);
+	void MoveDown(int aAmount = 1, bool aSelect = false);
+	void MoveLeft(int aAmount = 1, bool aSelect = false, bool aWordMode = false);
+	void MoveRight(int aAmount = 1, bool aSelect = false, bool aWordMode = false);
+	void MoveTop(bool aSelect = false);
+	void MoveBottom(bool aSelect = false);
+	void MoveHome(bool aSelect = false);
+	void MoveEnd(bool aSelect = false);
+
+	void SetSelectionStart(const Coordinates& aPosition);
+	void SetSelectionEnd(const Coordinates& aPosition);
+	void SetSelection(const Coordinates& aStart, const Coordinates& aEnd, SelectionMode aMode = SelectionMode::Normal);
+	void SelectWordUnderCursor();
+	void SelectAll();
+	bool HasSelection() const;
+
+	void Copy();
+	void Cut();
+	void Paste();
+	void Delete();
+
+	bool CanUndo() const;
+	bool CanRedo() const;
+	void Undo(int aSteps = 1);
+	void Redo(int aSteps = 1);
+
+	static const Palette& GetDarkPalette();
+	static const Palette& GetLightPalette();
+	static const Palette& GetRetroBluePalette();
+
+private:
+	typedef std::vector<std::pair<std::regex, PaletteIndex>> RegexList;
+
+	struct EditorState
+	{
+		Coordinates mSelectionStart;
+		Coordinates mSelectionEnd;
+		Coordinates mCursorPosition;
+	};
+
+	class UndoRecord
+	{
+	public:
+		UndoRecord() {}
+		~UndoRecord() {}
+
+		UndoRecord(
+			const std::string& aAdded,
+			const TextEditor::Coordinates aAddedStart, 
+			const TextEditor::Coordinates aAddedEnd, 
+			
+			const std::string& aRemoved, 
+			const TextEditor::Coordinates aRemovedStart,
+			const TextEditor::Coordinates aRemovedEnd,
+			
+			TextEditor::EditorState& aBefore, 
+			TextEditor::EditorState& aAfter);
+
+		void Undo(TextEditor* aEditor);
+		void Redo(TextEditor* aEditor);
+
+		std::string mAdded;
+		Coordinates mAddedStart;
+		Coordinates mAddedEnd;
+
+		std::string mRemoved;
+		Coordinates mRemovedStart;
+		Coordinates mRemovedEnd;
+
+		EditorState mBefore;
+		EditorState mAfter;
+	};
+
+	typedef std::vector<UndoRecord> UndoBuffer;
+
+	void ProcessInputs();
+	void Colorize(int aFromLine = 0, int aCount = -1);
+	void ColorizeRange(int aFromLine = 0, int aToLine = 0);
+	void ColorizeInternal();
+	float TextDistanceToLineStart(const Coordinates& aFrom) const;
+	void EnsureCursorVisible();
+	int GetPageSize() const;
+	int AppendBuffer(std::string& aBuffer, char chr, int aIndex);
+	std::string GetText(const Coordinates& aStart, const Coordinates& aEnd) const;
+	Coordinates GetActualCursorCoordinates() const;
+	Coordinates SanitizeCoordinates(const Coordinates& aValue) const;
+	void Advance(Coordinates& aCoordinates) const;
+	void DeleteRange(const Coordinates& aStart, const Coordinates& aEnd);
+	int InsertTextAt(Coordinates& aWhere, const char* aValue);
+	void AddUndo(UndoRecord& aValue);
+	Coordinates ScreenPosToCoordinates(const ImVec2& aPosition) const;
+	Coordinates FindWordStart(const Coordinates& aFrom) const;
+	Coordinates FindWordEnd(const Coordinates& aFrom) const;
+	bool IsOnWordBoundary(const Coordinates& aAt) const;
+	void RemoveLine(int aStart, int aEnd);
+	void RemoveLine(int aIndex);
+	Line& InsertLine(int aIndex);
+	void EnterCharacter(Char aChar);
+	void BackSpace();
+	void DeleteSelection();
+	std::string GetWordUnderCursor() const;
+	std::string GetWordAt(const Coordinates& aCoords) const;
+
+	float mLineSpacing;
+	Lines mLines;
+	EditorState mState;
+	UndoBuffer mUndoBuffer;
+	int mUndoIndex;
+	
+	int mTabSize;
+	bool mOverwrite;
+	bool mReadOnly;
+	bool mWithinRender;
+	bool mScrollToCursor;
+	bool mTextChanged;
+	float  mTextStart;                   // position (in pixels) where a code line starts relative to the left of the TextEditor.
+	int  mLeftMargin;
+	bool mCursorPositionChanged;
+	int mColorRangeMin, mColorRangeMax;
+	SelectionMode mSelectionMode;
+
+	Palette mPalette;
+	LanguageDefinition mLanguageDefinition;
+	RegexList mRegexList;
+
+	bool mCheckMultilineComments;
+	Breakpoints mBreakpoints;
+	ErrorMarkers mErrorMarkers;
+	ImVec2 mCharAdvance;
+	Coordinates mInteractiveStart, mInteractiveEnd;
+};